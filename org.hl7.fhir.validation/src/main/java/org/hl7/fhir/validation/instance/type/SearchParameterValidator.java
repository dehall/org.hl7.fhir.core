--- conflicted
+++ resolved
@@ -1,111 +1,107 @@
-package org.hl7.fhir.validation.instance.type;
-
-import java.util.ArrayList;
-import java.util.Collections;
-import java.util.Comparator;
-import java.util.List;
-
-import org.hl7.fhir.r5.context.IWorkerContext;
-import org.hl7.fhir.r5.elementmodel.Element;
-import org.hl7.fhir.r5.model.Coding;
-import org.hl7.fhir.r5.model.ExpressionNode;
-import org.hl7.fhir.r5.model.ExpressionNode.Kind;
-import org.hl7.fhir.r5.model.ExpressionNode.Operation;
-import org.hl7.fhir.r5.model.SearchParameter;
-import org.hl7.fhir.r5.utils.FHIRPathEngine;
-import org.hl7.fhir.r5.utils.XVerExtensionManager;
-import org.hl7.fhir.utilities.Utilities;
-import org.hl7.fhir.utilities.i18n.I18nConstants;
-import org.hl7.fhir.utilities.validation.ValidationMessage;
-import org.hl7.fhir.utilities.validation.ValidationMessage.IssueType;
-import org.hl7.fhir.utilities.validation.ValidationMessage.Source;
-import org.hl7.fhir.validation.BaseValidator;
-import org.hl7.fhir.validation.TimeTracker;
-import org.hl7.fhir.validation.instance.utils.NodeStack;
-
-public class SearchParameterValidator extends BaseValidator {
-
-  public class FhirPathSorter implements Comparator<ExpressionNode> {
-
-    @Override
-    public int compare(ExpressionNode arg0, ExpressionNode arg1) {
-      return arg0.toString().compareTo(arg1.toString());
-    }
-
-  }
-
-  private FHIRPathEngine fpe;
-
-  public SearchParameterValidator(IWorkerContext context, TimeTracker timeTracker, FHIRPathEngine fpe, XVerExtensionManager xverManager, Coding jurisdiction) {
-    super(context, xverManager);
-    source = Source.InstanceValidator;
-    this.fpe = fpe;
-    this.timeTracker = timeTracker;
-    this.jurisdiction = jurisdiction;
-  }
-  
-  public boolean validateSearchParameter(List<ValidationMessage> errors, Element cs, NodeStack stack) {
-    boolean ok = true;
-    String url = cs.getNamedChildValue("url");
-    String master = cs.getNamedChildValue("derivedFrom");
-    
-    if (!Utilities.noString(master)) {
-      SearchParameter sp = context.fetchResource(SearchParameter.class, master);
-      if (warning(errors, NO_RULE_DATE, IssueType.BUSINESSRULE,stack.getLiteralPath(), sp != null, I18nConstants.SEARCHPARAMETER_NOTFOUND, master)) {
-        // base must be in the master list of base
-        List<Element> bl = cs.getChildren("base");
-        for (Element b : bl) {
-          ok = rule(errors, NO_RULE_DATE, IssueType.BUSINESSRULE,stack.getLiteralPath(), sp.hasBase(b.primitiveValue()) || sp.hasBase("Resource"), I18nConstants.SEARCHPARAMETER_BASE_WRONG, master, b.primitiveValue()) && ok;
-        }
-        ok = rule(errors, NO_RULE_DATE, IssueType.BUSINESSRULE,stack.getLiteralPath(), !cs.hasChild("type") || sp.getType().toCode().equals(cs.getNamedChildValue("type")), I18nConstants.SEARCHPARAMETER_TYPE_WRONG, master, sp.getType().toCode(), cs.getNamedChildValue("type")) && ok;
-        if (sp.hasExpression() && cs.hasChild("expression") && !sp.getExpression().equals(cs.getNamedChildValue("expression"))) {
-          List<String> bases = new ArrayList<>();
-          for (Element b : cs.getChildren("base")) {
-            bases.add(b.primitiveValue());
-          }
-          String expThis = canonicalise(cs.getNamedChildValue("expression"), bases);
-          String expOther = canonicalise(sp.getExpression(), bases); 
-          warning(errors, NO_RULE_DATE, IssueType.BUSINESSRULE,stack.getLiteralPath(), expThis.equals(expOther), I18nConstants.SEARCHPARAMETER_EXP_WRONG, master, sp.getExpression(), cs.getNamedChildValue("expression"));
-        }
-        // todo: check compositions
-      }
-    }
-    return ok;
-  }
-
-  private String canonicalise(String path, List<String> bases) {   
-    ExpressionNode exp = fpe.parse(path);
-    List<ExpressionNode> pass = new ArrayList<>();
-    while (exp != null) {
-      if ((exp.getKind() != Kind.Name && !(exp.getKind() == Kind.Group && exp.getGroup().getKind() == Kind.Name))) {
-        return path;
-      }
-      if (exp.getOperation() != null && exp.getOperation() != Operation.Union) {
-        return path;
-      }
-      ExpressionNode nexp = exp.getOpNext();
-      exp.setOperation(null);
-      exp.setOpNext(null);  
-      String name = exp.getKind() == Kind.Name ? exp.getName() : exp.getGroup().getName(); 
-      if (context.getResourceNames().contains(name)) {
-        if (bases.contains(name)) {
-          pass.add(exp);
-        }
-      } else {
-        pass.add(exp);
-      }     
-      exp = nexp; 
-    }
-    Collections.sort(pass, new FhirPathSorter());
-    for (int i = 0; i < pass.size()-1; i++) {
-      pass.get(i).setOperation(Operation.Union);
-      pass.get(i).setOpNext(pass.get(i+1));
-    }
-<<<<<<< HEAD
-    return pass.size() == 0 ? "" : pass.get(0).toString();
-=======
-    return pass.size() > 0 ? pass.get(0).toString() : null;
->>>>>>> b09e5363
-  }
-
-}
+package org.hl7.fhir.validation.instance.type;
+
+import java.util.ArrayList;
+import java.util.Collections;
+import java.util.Comparator;
+import java.util.List;
+
+import org.hl7.fhir.r5.context.IWorkerContext;
+import org.hl7.fhir.r5.elementmodel.Element;
+import org.hl7.fhir.r5.model.Coding;
+import org.hl7.fhir.r5.model.ExpressionNode;
+import org.hl7.fhir.r5.model.ExpressionNode.Kind;
+import org.hl7.fhir.r5.model.ExpressionNode.Operation;
+import org.hl7.fhir.r5.model.SearchParameter;
+import org.hl7.fhir.r5.utils.FHIRPathEngine;
+import org.hl7.fhir.r5.utils.XVerExtensionManager;
+import org.hl7.fhir.utilities.Utilities;
+import org.hl7.fhir.utilities.i18n.I18nConstants;
+import org.hl7.fhir.utilities.validation.ValidationMessage;
+import org.hl7.fhir.utilities.validation.ValidationMessage.IssueType;
+import org.hl7.fhir.utilities.validation.ValidationMessage.Source;
+import org.hl7.fhir.validation.BaseValidator;
+import org.hl7.fhir.validation.TimeTracker;
+import org.hl7.fhir.validation.instance.utils.NodeStack;
+
+public class SearchParameterValidator extends BaseValidator {
+
+  public class FhirPathSorter implements Comparator<ExpressionNode> {
+
+    @Override
+    public int compare(ExpressionNode arg0, ExpressionNode arg1) {
+      return arg0.toString().compareTo(arg1.toString());
+    }
+
+  }
+
+  private FHIRPathEngine fpe;
+
+  public SearchParameterValidator(IWorkerContext context, TimeTracker timeTracker, FHIRPathEngine fpe, XVerExtensionManager xverManager, Coding jurisdiction) {
+    super(context, xverManager);
+    source = Source.InstanceValidator;
+    this.fpe = fpe;
+    this.timeTracker = timeTracker;
+    this.jurisdiction = jurisdiction;
+  }
+  
+  public boolean validateSearchParameter(List<ValidationMessage> errors, Element cs, NodeStack stack) {
+    boolean ok = true;
+    String url = cs.getNamedChildValue("url");
+    String master = cs.getNamedChildValue("derivedFrom");
+    
+    if (!Utilities.noString(master)) {
+      SearchParameter sp = context.fetchResource(SearchParameter.class, master);
+      if (warning(errors, NO_RULE_DATE, IssueType.BUSINESSRULE,stack.getLiteralPath(), sp != null, I18nConstants.SEARCHPARAMETER_NOTFOUND, master)) {
+        // base must be in the master list of base
+        List<Element> bl = cs.getChildren("base");
+        for (Element b : bl) {
+          ok = rule(errors, NO_RULE_DATE, IssueType.BUSINESSRULE,stack.getLiteralPath(), sp.hasBase(b.primitiveValue()) || sp.hasBase("Resource"), I18nConstants.SEARCHPARAMETER_BASE_WRONG, master, b.primitiveValue()) && ok;
+        }
+        ok = rule(errors, NO_RULE_DATE, IssueType.BUSINESSRULE,stack.getLiteralPath(), !cs.hasChild("type") || sp.getType().toCode().equals(cs.getNamedChildValue("type")), I18nConstants.SEARCHPARAMETER_TYPE_WRONG, master, sp.getType().toCode(), cs.getNamedChildValue("type")) && ok;
+        if (sp.hasExpression() && cs.hasChild("expression") && !sp.getExpression().equals(cs.getNamedChildValue("expression"))) {
+          List<String> bases = new ArrayList<>();
+          for (Element b : cs.getChildren("base")) {
+            bases.add(b.primitiveValue());
+          }
+          String expThis = canonicalise(cs.getNamedChildValue("expression"), bases);
+          String expOther = canonicalise(sp.getExpression(), bases); 
+          warning(errors, NO_RULE_DATE, IssueType.BUSINESSRULE,stack.getLiteralPath(), expThis.equals(expOther), I18nConstants.SEARCHPARAMETER_EXP_WRONG, master, sp.getExpression(), cs.getNamedChildValue("expression"));
+        }
+        // todo: check compositions
+      }
+    }
+    return ok;
+  }
+
+  private String canonicalise(String path, List<String> bases) {   
+    ExpressionNode exp = fpe.parse(path);
+    List<ExpressionNode> pass = new ArrayList<>();
+    while (exp != null) {
+      if ((exp.getKind() != Kind.Name && !(exp.getKind() == Kind.Group && exp.getGroup().getKind() == Kind.Name))) {
+        return path;
+      }
+      if (exp.getOperation() != null && exp.getOperation() != Operation.Union) {
+        return path;
+      }
+      ExpressionNode nexp = exp.getOpNext();
+      exp.setOperation(null);
+      exp.setOpNext(null);  
+      String name = exp.getKind() == Kind.Name ? exp.getName() : exp.getGroup().getName(); 
+      if (context.getResourceNames().contains(name)) {
+        if (bases.contains(name)) {
+          pass.add(exp);
+        }
+      } else {
+        pass.add(exp);
+      }     
+      exp = nexp; 
+    }
+    Collections.sort(pass, new FhirPathSorter());
+    for (int i = 0; i < pass.size()-1; i++) {
+      pass.get(i).setOperation(Operation.Union);
+      pass.get(i).setOpNext(pass.get(i+1));
+    }
+    return pass.size() > 0 ? pass.get(0).toString() : null;
+  }
+
+}