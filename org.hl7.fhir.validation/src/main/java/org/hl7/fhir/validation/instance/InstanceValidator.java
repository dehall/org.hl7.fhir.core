package org.hl7.fhir.validation.instance;

/*
  Copyright (c) 2011+, HL7, Inc.
  All rights reserved.
  
  Redistribution and use in source and binary forms, with or without modification, 
  are permitted provided that the following conditions are met:
    
   * Redistributions of source code must retain the above copyright notice, this 
     list of conditions and the following disclaimer.
   * Redistributions in binary form must reproduce the above copyright notice, 
     this list of conditions and the following disclaimer in the documentation 
     and/or other materials provided with the distribution.
   * Neither the name of HL7 nor the names of its contributors may be used to 
     endorse or promote products derived from this software without specific 
     prior written permission.
  
  THIS SOFTWARE IS PROVIDED BY THE COPYRIGHT HOLDERS AND CONTRIBUTORS "AS IS" AND 
  ANY EXPRESS OR IMPLIED WARRANTIES, INCLUDING, BUT NOT LIMITED TO, THE IMPLIED 
  WARRANTIES OF MERCHANTABILITY AND FITNESS FOR A PARTICULAR PURPOSE ARE DISCLAIMED. 
  IN NO EVENT SHALL THE COPYRIGHT HOLDER OR CONTRIBUTORS BE LIABLE FOR ANY DIRECT, 
  INDIRECT, INCIDENTAL, SPECIAL, EXEMPLARY, OR CONSEQUENTIAL DAMAGES (INCLUDING, BUT 
  NOT LIMITED TO, PROCUREMENT OF SUBSTITUTE GOODS OR SERVICES; LOSS OF USE, DATA, OR 
  PROFITS; OR BUSINESS INTERRUPTION) HOWEVER CAUSED AND ON ANY THEORY OF LIABILITY, 
  WHETHER IN CONTRACT, STRICT LIABILITY, OR TORT (INCLUDING NEGLIGENCE OR OTHERWISE) 
  ARISING IN ANY WAY OUT OF THE USE OF THIS SOFTWARE, EVEN IF ADVISED OF THE 
  POSSIBILITY OF SUCH DAMAGE.
  
 */


import static org.apache.commons.lang3.StringUtils.isBlank;
import static org.apache.commons.lang3.StringUtils.isNotBlank;

import java.io.ByteArrayInputStream;
import java.io.File;
import java.io.IOException;
import java.io.InputStream;
import java.math.BigDecimal;
import java.net.URI;
import java.net.URISyntaxException;
import java.nio.charset.StandardCharsets;
import java.util.ArrayList;
import java.util.Calendar;
import java.util.Collection;
import java.util.Collections;
import java.util.Comparator;
import java.util.HashMap;
import java.util.HashSet;
import java.util.List;
import java.util.Map;
import java.util.Set;
import java.util.UUID;

import org.apache.commons.codec.binary.Base64InputStream;
import org.apache.commons.lang3.NotImplementedException;
import org.apache.commons.lang3.StringUtils;
import org.fhir.ucum.Decimal;
import org.hl7.fhir.exceptions.DefinitionException;
import org.hl7.fhir.exceptions.FHIRException;
import org.hl7.fhir.exceptions.PathEngineException;
import org.hl7.fhir.exceptions.TerminologyServiceException;
import org.hl7.fhir.r5.conformance.ProfileUtilities;
import org.hl7.fhir.r5.conformance.ProfileUtilities.SourcedChildDefinitions;
import org.hl7.fhir.r5.context.ContextUtilities;
import org.hl7.fhir.r5.context.IWorkerContext;
import org.hl7.fhir.r5.context.IWorkerContext.ValidationResult;
import org.hl7.fhir.r5.elementmodel.Element;
import org.hl7.fhir.r5.elementmodel.Element.SpecialElement;
import org.hl7.fhir.r5.elementmodel.JsonParser;
import org.hl7.fhir.r5.elementmodel.Manager;
import org.hl7.fhir.r5.elementmodel.Manager.FhirFormat;
import org.hl7.fhir.r5.elementmodel.ObjectConverter;
import org.hl7.fhir.r5.elementmodel.ParserBase;
import org.hl7.fhir.r5.elementmodel.ParserBase.NamedElement;
import org.hl7.fhir.r5.elementmodel.ParserBase.ValidationPolicy;
import org.hl7.fhir.r5.elementmodel.ResourceParser;
import org.hl7.fhir.r5.elementmodel.XmlParser;
import org.hl7.fhir.r5.formats.FormatUtilities;
import org.hl7.fhir.r5.model.Address;
import org.hl7.fhir.r5.model.Attachment;
import org.hl7.fhir.r5.model.Base;
import org.hl7.fhir.r5.model.Base.ProfileSource;
import org.hl7.fhir.r5.model.Base.ValidationInfo;
import org.hl7.fhir.r5.model.Base.ValidationMode;
import org.hl7.fhir.r5.model.Base.ValidationReason;
import org.hl7.fhir.r5.model.BooleanType;
import org.hl7.fhir.r5.model.CanonicalResource;
import org.hl7.fhir.r5.model.CanonicalType;
import org.hl7.fhir.r5.model.CodeSystem;
import org.hl7.fhir.r5.model.CodeSystem.ConceptDefinitionComponent;
import org.hl7.fhir.r5.model.CodeableConcept;
import org.hl7.fhir.r5.model.Coding;
import org.hl7.fhir.r5.model.ContactPoint;
import org.hl7.fhir.r5.model.DataType;
import org.hl7.fhir.r5.model.DateTimeType;
import org.hl7.fhir.r5.model.DateType;
import org.hl7.fhir.r5.model.DecimalType;
import org.hl7.fhir.r5.model.ElementDefinition;
import org.hl7.fhir.r5.model.ElementDefinition.AggregationMode;
import org.hl7.fhir.r5.model.ElementDefinition.ConstraintSeverity;
import org.hl7.fhir.r5.model.ElementDefinition.DiscriminatorType;
import org.hl7.fhir.r5.model.ElementDefinition.ElementDefinitionBindingComponent;
import org.hl7.fhir.r5.model.ElementDefinition.ElementDefinitionConstraintComponent;
import org.hl7.fhir.r5.model.ElementDefinition.ElementDefinitionMappingComponent;
import org.hl7.fhir.r5.model.ElementDefinition.ElementDefinitionSlicingComponent;
import org.hl7.fhir.r5.model.ElementDefinition.ElementDefinitionSlicingDiscriminatorComponent;
import org.hl7.fhir.r5.model.ElementDefinition.PropertyRepresentation;
import org.hl7.fhir.r5.model.ElementDefinition.TypeRefComponent;
import org.hl7.fhir.r5.model.Enumeration;
import org.hl7.fhir.r5.model.Enumerations.BindingStrength;
import org.hl7.fhir.r5.model.ExpressionNode;
import org.hl7.fhir.r5.model.Extension;
import org.hl7.fhir.r5.model.HumanName;
import org.hl7.fhir.r5.model.Identifier;
import org.hl7.fhir.r5.model.ImplementationGuide;
import org.hl7.fhir.r5.model.ImplementationGuide.ImplementationGuideGlobalComponent;
import org.hl7.fhir.r5.model.InstantType;
import org.hl7.fhir.r5.model.IntegerType;
import org.hl7.fhir.r5.model.Period;
import org.hl7.fhir.r5.model.PrimitiveType;
import org.hl7.fhir.r5.model.Quantity;
import org.hl7.fhir.r5.model.Range;
import org.hl7.fhir.r5.model.Ratio;
import org.hl7.fhir.r5.model.Reference;
import org.hl7.fhir.r5.model.Resource;
import org.hl7.fhir.r5.model.SampledData;
import org.hl7.fhir.r5.model.SearchParameter;
import org.hl7.fhir.r5.model.StringType;
import org.hl7.fhir.r5.model.StructureDefinition;
import org.hl7.fhir.r5.model.StructureDefinition.ExtensionContextType;
import org.hl7.fhir.r5.model.StructureDefinition.StructureDefinitionContextComponent;
import org.hl7.fhir.r5.model.StructureDefinition.StructureDefinitionKind;
import org.hl7.fhir.r5.model.StructureDefinition.StructureDefinitionMappingComponent;
import org.hl7.fhir.r5.model.StructureDefinition.StructureDefinitionSnapshotComponent;
import org.hl7.fhir.r5.model.StructureDefinition.TypeDerivationRule;
import org.hl7.fhir.r5.model.TimeType;
import org.hl7.fhir.r5.model.Timing;
import org.hl7.fhir.r5.model.TypeDetails;
import org.hl7.fhir.r5.model.UriType;
import org.hl7.fhir.r5.model.ValueSet;
import org.hl7.fhir.r5.model.ValueSet.ValueSetExpansionContainsComponent;
import org.hl7.fhir.r5.renderers.DataRenderer;
import org.hl7.fhir.r5.terminologies.ValueSetExpander.TerminologyServiceErrorClass;
import org.hl7.fhir.r5.utils.BuildExtensions;
import org.hl7.fhir.r5.utils.FHIRLexer.FHIRLexerException;
import org.hl7.fhir.r5.utils.FHIRPathEngine;
import org.hl7.fhir.r5.utils.FHIRPathEngine.IEvaluationContext;
import org.hl7.fhir.r5.utils.FHIRPathEngine.TypedElementDefinition;
import org.hl7.fhir.r5.utils.ResourceUtilities;
import org.hl7.fhir.r5.utils.ToolingExtensions;
import org.hl7.fhir.r5.utils.XVerExtensionManager;
import org.hl7.fhir.r5.utils.validation.BundleValidationRule;
import org.hl7.fhir.r5.utils.validation.IResourceValidator;
import org.hl7.fhir.r5.utils.validation.IValidationPolicyAdvisor;
import org.hl7.fhir.r5.utils.validation.IValidationProfileUsageTracker;
import org.hl7.fhir.r5.utils.validation.IValidatorResourceFetcher;
import org.hl7.fhir.r5.utils.validation.constants.BestPracticeWarningLevel;
import org.hl7.fhir.r5.utils.validation.constants.BindingKind;
import org.hl7.fhir.r5.utils.validation.constants.CheckDisplayOption;
import org.hl7.fhir.r5.utils.validation.constants.CodedContentValidationPolicy;
import org.hl7.fhir.r5.utils.validation.constants.ContainedReferenceValidationPolicy;
import org.hl7.fhir.r5.utils.validation.constants.IdStatus;
import org.hl7.fhir.r5.utils.validation.constants.ReferenceValidationPolicy;
import org.hl7.fhir.utilities.CommaSeparatedStringBuilder;
import org.hl7.fhir.utilities.MarkDownProcessor;
import org.hl7.fhir.utilities.SIDUtilities;
import org.hl7.fhir.utilities.UnicodeUtilities;
import org.hl7.fhir.utilities.Utilities;
import org.hl7.fhir.utilities.Utilities.DecimalStatus;
import org.hl7.fhir.utilities.VersionUtilities;
import org.hl7.fhir.utilities.VersionUtilities.VersionURLInfo;
import org.hl7.fhir.utilities.i18n.I18nConstants;
import org.hl7.fhir.utilities.validation.ValidationMessage;
import org.hl7.fhir.utilities.validation.ValidationMessage.IssueSeverity;
import org.hl7.fhir.utilities.validation.ValidationMessage.IssueType;
import org.hl7.fhir.utilities.validation.ValidationMessage.Source;
import org.hl7.fhir.utilities.validation.ValidationOptions;
import org.hl7.fhir.utilities.xhtml.NodeType;
import org.hl7.fhir.utilities.xhtml.XhtmlNode;
import org.hl7.fhir.validation.BaseValidator;
import org.hl7.fhir.validation.cli.model.HtmlInMarkdownCheck;
import org.hl7.fhir.validation.cli.utils.QuestionnaireMode;
import org.hl7.fhir.validation.instance.type.BundleValidator;
import org.hl7.fhir.validation.instance.type.CodeSystemValidator;
import org.hl7.fhir.validation.instance.type.MeasureValidator;
import org.hl7.fhir.validation.instance.type.QuestionnaireValidator;
import org.hl7.fhir.validation.instance.type.SearchParameterValidator;
import org.hl7.fhir.validation.instance.type.StructureDefinitionValidator;
import org.hl7.fhir.validation.instance.type.ValueSetValidator;
import org.hl7.fhir.validation.instance.utils.ChildIterator;
import org.hl7.fhir.validation.instance.utils.ElementInfo;
import org.hl7.fhir.validation.instance.utils.FHIRPathExpressionFixer;
import org.hl7.fhir.validation.instance.utils.IndexedElement;
import org.hl7.fhir.validation.instance.utils.NodeStack;
import org.hl7.fhir.validation.instance.utils.ResolvedReference;
import org.hl7.fhir.validation.instance.utils.ResourceValidationTracker;
import org.hl7.fhir.validation.instance.utils.ValidatorHostContext;
import org.w3c.dom.Document;

import com.google.gson.JsonObject;


/**
 * Thinking of using this in a java program? Don't!
 * You should use one of the wrappers instead. Either in HAPI, or use ValidationEngine
 * <p>
 * Validation todo:
 * - support @default slices
 *
 * @author Grahame Grieve
 */
/*
 * todo:
 * check urn's don't start oid: or uuid:
 * check MetadataResource.url is absolute
 */

public class InstanceValidator extends BaseValidator implements IResourceValidator {
  
  public class StructureDefinitionSorterByUrl implements Comparator<StructureDefinition> {

    @Override
    public int compare(StructureDefinition o1, StructureDefinition o2) {
      return o1.getUrl().compareTo(o2.getUrl());
    }

  }

  public class CanonicalTypeSorter implements Comparator<CanonicalType> {

    @Override
    public int compare(CanonicalType o1, CanonicalType o2) {
      return o1.getValue().compareTo(o2.getValue());
    }

  }

  public class CanonicalResourceLookupResult {

    private CanonicalResource resource;
    private String error;

    public CanonicalResourceLookupResult(CanonicalResource resource) {
      this.resource = resource;
    }

    public CanonicalResourceLookupResult(String error) {
      this.error = error;
    }
  }
  
  private static final String EXECUTED_CONSTRAINT_LIST = "validator.executed.invariant.list";
  private static final String EXECUTION_ID = "validator.execution.id";
  private static final String HTML_FRAGMENT_REGEX = "[a-zA-Z]\\w*(((\\s+)(\\S)*)*)";
  private static final boolean STACK_TRACE = false;
  private static final boolean DEBUG_ELEMENT = false;
  
  private class ValidatorHostServices implements IEvaluationContext {

    @Override
    public List<Base> resolveConstant(Object appContext, String name, boolean beforeContext) throws PathEngineException {
      ValidatorHostContext c = (ValidatorHostContext) appContext;
      if (externalHostServices != null)
        return externalHostServices.resolveConstant(c.getAppContext(), name, beforeContext);
      else
        return new ArrayList<Base>();
    }

    @Override
    public TypeDetails resolveConstantType(Object appContext, String name) throws PathEngineException {
      ValidatorHostContext c = (ValidatorHostContext) appContext;
      if (externalHostServices != null)
        return externalHostServices.resolveConstantType(c.getAppContext(), name);
      else
        return null;
    }

    @Override
    public boolean log(String argument, List<Base> focus) {
      if (externalHostServices != null)
        return externalHostServices.log(argument, focus);
      else
        return false;
    }

    @Override
    public FunctionDetails resolveFunction(String functionName) {
      throw new FHIRException(context.formatMessage(I18nConstants.NOT_DONE_YET_VALIDATORHOSTSERVICESRESOLVEFUNCTION_, functionName));
    }

    @Override
    public TypeDetails checkFunction(Object appContext, String functionName, List<TypeDetails> parameters) throws PathEngineException {
      throw new Error(context.formatMessage(I18nConstants.NOT_DONE_YET_VALIDATORHOSTSERVICESCHECKFUNCTION));
    }

    @Override
    public List<Base> executeFunction(Object appContext, List<Base> focus, String functionName, List<List<Base>> parameters) {
      throw new Error(context.formatMessage(I18nConstants.NOT_DONE_YET_VALIDATORHOSTSERVICESEXECUTEFUNCTION));
    }

    @Override
    public Base resolveReference(Object appContext, String url, Base refContext) throws FHIRException {
      ValidatorHostContext c = (ValidatorHostContext) appContext;

      if (refContext != null && refContext.hasUserData("validator.bundle.resolution")) {
        return (Base) refContext.getUserData("validator.bundle.resolution");
      }

      if (c.getAppContext() instanceof Element) {
        Element element = (Element) c.getAppContext();
        while (element != null) {
          Base res = resolveInBundle(url, element);
          if (res != null) {
            return res;
          }
          element = element.getParentForValidator();  
        }
      }
      Base res = resolveInBundle(url, c.getResource());
      if (res != null) {
        return res;
      }
      Element element = c.getRootResource();
      while (element != null) {
        res = resolveInBundle(url, element);
        if (res != null) {
          return res;
        }
        element = element.getParentForValidator();  
      }

      if (externalHostServices != null) {
        return externalHostServices.resolveReference(c.getAppContext(), url, refContext);
      } else if (fetcher != null) {
        try {
          return fetcher.fetch(InstanceValidator.this, c.getAppContext(), url);
        } catch (IOException e) {
          throw new FHIRException(e);
        }
      } else {
        throw new Error(context.formatMessage(I18nConstants.NOT_DONE_YET__RESOLVE__LOCALLY_2, url));
      }
    }

   
    @Override
    public boolean conformsToProfile(Object appContext, Base item, String url) throws FHIRException {
      ValidatorHostContext ctxt = (ValidatorHostContext) appContext;
      StructureDefinition sd = context.fetchResource(StructureDefinition.class, url);
      if (sd == null) {
        throw new FHIRException(context.formatMessage(I18nConstants.UNABLE_TO_RESOLVE_, url));
      }
      InstanceValidator self = InstanceValidator.this;
      List<ValidationMessage> valerrors = new ArrayList<ValidationMessage>();
      ValidationMode mode = new ValidationMode(ValidationReason.Expression, ProfileSource.FromExpression);
      if (item instanceof Resource) {
        try {
          Element e = new ObjectConverter(context).convert((Resource) item);
          setParents(e);
          self.validateResource(new ValidatorHostContext(ctxt.getAppContext(), e), valerrors, e, e, sd, IdStatus.OPTIONAL, new NodeStack(context, null, e, validationLanguage), null,
              mode);
        } catch (IOException e1) {
          throw new FHIRException(e1);
        }
      } else if (item instanceof Element) {
        Element e = (Element) item;
        if (e.getSpecial() == SpecialElement.CONTAINED) {
          self.validateResource(new ValidatorHostContext(ctxt.getAppContext(), e, ctxt.getRootResource(), ctxt.getGroupingResource()), valerrors, e, e, sd, IdStatus.OPTIONAL, new NodeStack(context, null, e, validationLanguage), null, mode);          
        } else if (e.getSpecial() != null) {
          self.validateResource(new ValidatorHostContext(ctxt.getAppContext(), e, e, ctxt.getRootResource()), valerrors, e, e, sd, IdStatus.OPTIONAL, new NodeStack(context, null, e, validationLanguage), null, mode);          
        } else {
          self.validateResource(new ValidatorHostContext(ctxt.getAppContext(), e), valerrors, e, e, sd, IdStatus.OPTIONAL, new NodeStack(context, null, e, validationLanguage), null, mode);
        }
      } else
        throw new NotImplementedException(context.formatMessage(I18nConstants.NOT_DONE_YET_VALIDATORHOSTSERVICESCONFORMSTOPROFILE_WHEN_ITEM_IS_NOT_AN_ELEMENT));
      boolean ok = true;
      List<ValidationMessage> record = new ArrayList<>();
      for (ValidationMessage v : valerrors) {
        ok = ok && !v.getLevel().isError();
        if (v.getLevel().isError() || v.isSlicingHint()) {
          record.add(v);
        }
      }
      if (!ok && !record.isEmpty()) {
        ctxt.sliceNotes(url, record);
      }
      return ok;
    }

    @Override
    public ValueSet resolveValueSet(Object appContext, String url) {
      ValidatorHostContext c = (ValidatorHostContext) appContext;
      if (c.getProfile() != null && url.startsWith("#")) {
        for (Resource r : c.getProfile().getContained()) {
          if (r.getId().equals(url.substring(1))) {
            if (r instanceof ValueSet)
              return (ValueSet) r;
            else
              throw new FHIRException(context.formatMessage(I18nConstants.REFERENCE__REFERS_TO_A__NOT_A_VALUESET, url, r.fhirType()));
          }
        }
        return null;
      }
      return context.fetchResource(ValueSet.class, url);
    }

  }
  private FHIRPathEngine fpe;

  public FHIRPathEngine getFHIRPathEngine() {
    return fpe;
  }

  // configuration items
  private CheckDisplayOption checkDisplay;
  private boolean anyExtensionsAllowed;
  private boolean errorForUnknownProfiles;
  private boolean noInvariantChecks;
  private boolean wantInvariantInMessage;
  private boolean noTerminologyChecks;
  private boolean hintAboutNonMustSupport;
  private boolean showMessagesFromReferences;
  private BestPracticeWarningLevel bpWarnings;
  private String validationLanguage;
  private boolean baseOnly;
  private boolean noCheckAggregation;
  private boolean wantCheckSnapshotUnchanged;
  private boolean noUnicodeBiDiControlChars;
  private HtmlInMarkdownCheck htmlInMarkdownCheck;
 
  private List<ImplementationGuide> igs = new ArrayList<>();
  private List<String> extensionDomains = new ArrayList<String>();

  private IdStatus resourceIdRule;
  private boolean allowXsiLocation;

  // used during the build process to keep the overall volume of messages down
  private boolean suppressLoincSnomedMessages;

  // time tracking
  private boolean noBindingMsgSuppressed;
  private boolean debug;
  private Map<String, Element> fetchCache = new HashMap<>();
  private HashMap<Element, ResourceValidationTracker> resourceTracker = new HashMap<>();
  private IValidatorResourceFetcher fetcher;
  private IValidationPolicyAdvisor policyAdvisor;
  long time = 0;
  long start = 0;
  long lastlog = 0;
  private IEvaluationContext externalHostServices;
  private boolean noExtensibleWarnings;
  private String serverBase;

  private EnableWhenEvaluator myEnableWhenEvaluator = new EnableWhenEvaluator();
  private String executionId;
  private IValidationProfileUsageTracker tracker;
  private ValidatorHostServices validatorServices;
  private boolean assumeValidRestReferences;
  private boolean allowExamples;
  private boolean securityChecks;
  private ProfileUtilities profileUtilities;
  private boolean crumbTrails;
  private List<BundleValidationRule> bundleValidationRules = new ArrayList<>();
  private boolean validateValueSetCodesOnTxServer = true;
  private QuestionnaireMode questionnaireMode;
  private ValidationOptions baseOptions = new ValidationOptions();
  private Map<String, CanonicalResourceLookupResult> crLookups = new HashMap<>();
  private boolean logProgress;
  private boolean forPublication;

  public InstanceValidator(IWorkerContext theContext, IEvaluationContext hostServices, XVerExtensionManager xverManager) {
    super(theContext, xverManager);
    start = System.currentTimeMillis();
    this.externalHostServices = hostServices;
    this.profileUtilities = new ProfileUtilities(theContext, null, null);
    fpe = new FHIRPathEngine(context);
    validatorServices = new ValidatorHostServices();
    fpe.setHostServices(validatorServices);
    if (theContext.getVersion().startsWith("3.0") || theContext.getVersion().startsWith("1.0"))
      fpe.setLegacyMode(true);
    source = Source.InstanceValidator;
  }

  @Override
  public boolean isNoExtensibleWarnings() {
    return noExtensibleWarnings;
  }

  @Override
  public IResourceValidator setNoExtensibleWarnings(boolean noExtensibleWarnings) {
    this.noExtensibleWarnings = noExtensibleWarnings;
    return this;
  }

  @Override
  public boolean isShowMessagesFromReferences() {
    return showMessagesFromReferences;
  }

  @Override
  public void setShowMessagesFromReferences(boolean showMessagesFromReferences) {
    this.showMessagesFromReferences = showMessagesFromReferences;
  }

  @Override
  public boolean isNoInvariantChecks() {
    return noInvariantChecks;
  }

  @Override
  public IResourceValidator setNoInvariantChecks(boolean value) {
    this.noInvariantChecks = value;
    return this;
  }

  @Override
  public boolean isWantInvariantInMessage() {
    return wantInvariantInMessage;
  }

  @Override
  public IResourceValidator setWantInvariantInMessage(boolean wantInvariantInMessage) {
    this.wantInvariantInMessage = wantInvariantInMessage;
    return this;
  }

  public IValidatorResourceFetcher getFetcher() {
    return this.fetcher;
  }

  public IResourceValidator setFetcher(IValidatorResourceFetcher value) {
    this.fetcher = value;
    return this;
  }

  @Override
  public IValidationPolicyAdvisor getPolicyAdvisor() {
    return policyAdvisor;
  }

  @Override
  public IResourceValidator setPolicyAdvisor(IValidationPolicyAdvisor advisor) {
    this.policyAdvisor = advisor;
    return this;
  }

  public IValidationProfileUsageTracker getTracker() {
    return this.tracker;
  }

  public IResourceValidator setTracker(IValidationProfileUsageTracker value) {
    this.tracker = value;
    return this;
  }


  public boolean isHintAboutNonMustSupport() {
    return hintAboutNonMustSupport;
  }

  public void setHintAboutNonMustSupport(boolean hintAboutNonMustSupport) {
    this.hintAboutNonMustSupport = hintAboutNonMustSupport;
  }

  public boolean isAssumeValidRestReferences() {
    return this.assumeValidRestReferences;
  }

  public void setAssumeValidRestReferences(boolean value) {
    this.assumeValidRestReferences = value;
  }

  public boolean isAllowExamples() {
    return this.allowExamples;
  }

  public void setAllowExamples(boolean value) {
    this.allowExamples = value;
  }

  public boolean isCrumbTrails() {
    return crumbTrails;
  }

  public void setCrumbTrails(boolean crumbTrails) {
    this.crumbTrails = crumbTrails;
  }

  public boolean isDoImplicitFHIRPathStringConversion() {
    return fpe.isDoImplicitStringConversion();
  }

  public void setDoImplicitFHIRPathStringConversion(boolean doImplicitFHIRPathStringConversion) {
    fpe.setDoImplicitStringConversion(doImplicitFHIRPathStringConversion);
  }

  private boolean allowUnknownExtension(String url) {
    if ((allowExamples && (url.contains("example.org") || url.contains("acme.com"))) || url.contains("nema.org") || url.startsWith("http://hl7.org/fhir/tools/StructureDefinition/") || url.equals("http://hl7.org/fhir/StructureDefinition/structuredefinition-expression"))
      // Added structuredefinition-expression explicitly because it wasn't defined in the version of the spec it needs to be used with
      return true;
    for (String s : extensionDomains)
      if (url.startsWith(s))
        return true;
    return anyExtensionsAllowed;
  }

  private boolean isKnownExtension(String url) {
    // Added structuredefinition-expression and following extensions explicitly because they weren't defined in the version of the spec they need to be used with
    if ((allowExamples && (url.contains("example.org") || url.contains("acme.com"))) || url.contains("nema.org") || 
        url.startsWith("http://hl7.org/fhir/tools/StructureDefinition/") || url.equals("http://hl7.org/fhir/StructureDefinition/structuredefinition-expression") ||
        url.equals("http://hl7.org/fhir/StructureDefinition/codesystem-properties-mode"))
      return true;
    for (String s : extensionDomains)
      if (url.startsWith(s))
        return true;
    return false;
  }

  private boolean bpCheck(List<ValidationMessage> errors, IssueType invalid, int line, int col, String literalPath, boolean test, String message, Object... theMessageArguments) {
    if (bpWarnings != null) {
      switch (bpWarnings) {
        case Error:
          rule(errors, invalid, line, col, literalPath, test, message, theMessageArguments);
          return test;
        case Warning:
          warning(errors, invalid, line, col, literalPath, test, message, theMessageArguments);
          return true;
        case Hint:
          hint(errors, invalid, line, col, literalPath, test, message, theMessageArguments);
          return true;
        default: // do nothing
          break;
      }
    }
    return true;
  }

  @Override
  public org.hl7.fhir.r5.elementmodel.Element validate(Object appContext, List<ValidationMessage> errors, InputStream stream, FhirFormat format) throws FHIRException {
    return validate(appContext, errors, stream, format, new ArrayList<>());
  }

  @Override
  public org.hl7.fhir.r5.elementmodel.Element validate(Object appContext, List<ValidationMessage> errors, InputStream stream, FhirFormat format, String profile) throws FHIRException {
    ArrayList<StructureDefinition> profiles = new ArrayList<>();
    if (profile != null) {
      profiles.add(getSpecifiedProfile(profile));
    }
    return validate(appContext, errors, stream, format, profiles);
  }

  private StructureDefinition getSpecifiedProfile(String profile) {
    StructureDefinition sd = context.fetchResource(StructureDefinition.class, profile);
    if (sd == null) {
      throw new FHIRException(context.formatMessage(I18nConstants.UNABLE_TO_LOCATE_THE_PROFILE__IN_ORDER_TO_VALIDATE_AGAINST_IT, profile));
    }
    return sd;
  }

  @Override
  public org.hl7.fhir.r5.elementmodel.Element validate(Object appContext, List<ValidationMessage> errors, InputStream stream, FhirFormat format, List<StructureDefinition> profiles) throws FHIRException {
    ParserBase parser = Manager.makeParser(context, format);
    List<StructureDefinition> logicals = new ArrayList<>();
    for (StructureDefinition sd : profiles) {
      if (sd.getKind() == StructureDefinitionKind.LOGICAL) {
        logicals.add(sd);
      }
    }
    if (logicals.size() > 0) {
      if (rulePlural(errors, IssueType.BUSINESSRULE, "Configuration", logicals.size() == 1, logicals.size(), I18nConstants.MULTIPLE_LOGICAL_MODELS, ResourceUtilities.listUrls(logicals))) {
        parser.setLogical(logicals.get(0));              
      }
    }
    if (parser instanceof XmlParser) {
      ((XmlParser) parser).setAllowXsiLocation(allowXsiLocation);
    }
    parser.setupValidation(ValidationPolicy.EVERYTHING, errors);
    long t = System.nanoTime();
    List<NamedElement> list = null;
    try {
      list = parser.parse(stream);
    } catch (IOException e1) {
      throw new FHIRException(e1);
    }
    timeTracker.load(t);
    if (list != null && !list.isEmpty()) {
      String url = parser.getImpliedProfile();
      if (url != null) {
        StructureDefinition sd = context.fetchResource(StructureDefinition.class, url);
        if (sd == null) {
          rule(errors, IssueType.NOTFOUND, "Payload", false, "Implied profile "+url+" not known to validator");          
        } else {
          profiles.add(sd);
        }
      }
      for (NamedElement ne : list) {
        validate(appContext, errors, ne.getName(), ne.getElement(), profiles);
      }
    }
    return (list == null || list.isEmpty()) ? null : list.get(0).getElement(); // todo: this is broken, but fixing it really complicates things elsewhere, so we do this for now
  }

  @Override
  public org.hl7.fhir.r5.elementmodel.Element validate(Object appContext, List<ValidationMessage> errors, Resource resource) throws FHIRException {
    return validate(appContext, errors, resource, new ArrayList<>());
  }

  @Override
  public org.hl7.fhir.r5.elementmodel.Element validate(Object appContext, List<ValidationMessage> errors, Resource resource, String profile) throws FHIRException {
    ArrayList<StructureDefinition> profiles = new ArrayList<>();
    if (profile != null) {
      profiles.add(getSpecifiedProfile(profile));
    }
    return validate(appContext, errors, resource, profiles);
  }

  @Override
  public org.hl7.fhir.r5.elementmodel.Element validate(Object appContext, List<ValidationMessage> errors, Resource resource, List<StructureDefinition> profiles) throws FHIRException {
    long t = System.nanoTime();
    Element e = new ResourceParser(context).parse(resource);
    timeTracker.load(t);
    validate(appContext, errors, null, e, profiles);
    return e;
  }

  @Override
  public org.hl7.fhir.r5.elementmodel.Element validate(Object appContext, List<ValidationMessage> errors, org.w3c.dom.Element element) throws FHIRException {
    return validate(appContext, errors, element, new ArrayList<>());
  }

  @Override
  public org.hl7.fhir.r5.elementmodel.Element validate(Object appContext, List<ValidationMessage> errors, org.w3c.dom.Element element, String profile) throws FHIRException {
    ArrayList<StructureDefinition> profiles = new ArrayList<>();
    if (profile != null) {
      profiles.add(getSpecifiedProfile(profile));
    }
    return validate(appContext, errors, element, profiles);
  }

  @Override
  public org.hl7.fhir.r5.elementmodel.Element validate(Object appContext, List<ValidationMessage> errors, org.w3c.dom.Element element, List<StructureDefinition> profiles) throws FHIRException {
    XmlParser parser = new XmlParser(context);
    parser.setupValidation(ValidationPolicy.EVERYTHING, errors);
    long t = System.nanoTime();
    Element e;
    try {
      e = parser.parse(element);
    } catch (IOException e1) {
      throw new FHIRException(e1);
    }
    timeTracker.load(t);
    if (e != null) {
      validate(appContext, errors, null, e, profiles);
    }
    return e;
  }

  @Override
  public org.hl7.fhir.r5.elementmodel.Element validate(Object appContext, List<ValidationMessage> errors, Document document) throws FHIRException {
    return validate(appContext, errors, document, new ArrayList<>());
  }

  @Override
  public org.hl7.fhir.r5.elementmodel.Element validate(Object appContext, List<ValidationMessage> errors, Document document, String profile) throws FHIRException {
    ArrayList<StructureDefinition> profiles = new ArrayList<>();
    if (profile != null) {
      profiles.add(getSpecifiedProfile(profile));
    }
    return validate(appContext, errors, document, profiles);
  }

  @Override
  public org.hl7.fhir.r5.elementmodel.Element validate(Object appContext, List<ValidationMessage> errors, Document document, List<StructureDefinition> profiles) throws FHIRException {
    XmlParser parser = new XmlParser(context);
    parser.setupValidation(ValidationPolicy.EVERYTHING, errors);
    long t = System.nanoTime();
    Element e;
    try {
      e = parser.parse(document);
    } catch (IOException e1) {
      throw new FHIRException(e1);
    }
    timeTracker.load(t);
    if (e != null)
      validate(appContext, errors, null, e, profiles);
    return e;
  }

  @Override
  public org.hl7.fhir.r5.elementmodel.Element validate(Object appContext, List<ValidationMessage> errors, JsonObject object) throws FHIRException {
    return validate(appContext, errors, object, new ArrayList<>());
  }

  @Override
  public org.hl7.fhir.r5.elementmodel.Element validate(Object appContext, List<ValidationMessage> errors, JsonObject object, String profile) throws FHIRException {
    ArrayList<StructureDefinition> profiles = new ArrayList<>();
    if (profile != null) {
      profiles.add(getSpecifiedProfile(profile));
    }
    return validate(appContext, errors, object, profiles);
  }

  @Override
  public org.hl7.fhir.r5.elementmodel.Element validate(Object appContext, List<ValidationMessage> errors, JsonObject object, List<StructureDefinition> profiles) throws FHIRException {
    JsonParser parser = new JsonParser(context, new ProfileUtilities(context, null, null, fpe));
    parser.setupValidation(ValidationPolicy.EVERYTHING, errors);
    long t = System.nanoTime();
    Element e = parser.parse(object);
    timeTracker.load(t);
    if (e != null)
      validate(appContext, errors, null, e, profiles);
    return e;
  }

  @Override
  public void validate(Object appContext, List<ValidationMessage> errors, String initialPath, Element element) throws FHIRException {
    validate(appContext, errors, initialPath, element, new ArrayList<>());
  }

  @Override
  public void validate(Object appContext, List<ValidationMessage> errors, String initialPath, Element element, String profile) throws FHIRException {
    ArrayList<StructureDefinition> profiles = new ArrayList<>();
    if (profile != null) {
      profiles.add(getSpecifiedProfile(profile));
    }
    validate(appContext, errors, initialPath, element, profiles);
  }

  @Override
  public void validate(Object appContext, List<ValidationMessage> errors, String path, Element element, List<StructureDefinition> profiles) throws FHIRException {
    // this is the main entry point; all the other public entry points end up here coming here...
    // so the first thing to do is to clear the internal state
    fetchCache.clear();
    fetchCache.put(element.fhirType() + "/" + element.getIdBase(), element);
    resourceTracker.clear();
    trackedMessages.clear();
    messagesToRemove.clear();
    executionId = UUID.randomUUID().toString();
    baseOnly = profiles.isEmpty();
    setParents(element);

    long t = System.nanoTime();
    NodeStack stack = new NodeStack(context, path, element, validationLanguage);
    if (profiles == null || profiles.isEmpty()) {
      validateResource(new ValidatorHostContext(appContext, element), errors, element, element, null, resourceIdRule, stack.resetIds(), null, new ValidationMode(ValidationReason.Validation, ProfileSource.BaseDefinition));
    } else {
      int i = 0;
      while (i < profiles.size()) {
        StructureDefinition sd = profiles.get(i);
        if (sd.hasExtension(ToolingExtensions.EXT_SD_DEPENDENCY)) {
          for (Extension ext : sd.getExtensionsByUrl(ToolingExtensions.EXT_SD_DEPENDENCY)) {
            StructureDefinition dep = context.fetchResource( StructureDefinition.class, ext.getValue().primitiveValue());
            if (dep == null) {
              warning(errors, IssueType.BUSINESSRULE, element.line(), element.col(), stack.getLiteralPath(), false, I18nConstants.VALIDATION_VAL_PROFILE_DEPENDS_NOT_RESOLVED, ext.getValue().primitiveValue(), sd.getVersionedUrl());                
            } else if (!profiles.contains(dep)) {
              profiles.add(dep);
            }
          }
        }
        i++;
      }
      for (StructureDefinition defn : profiles) {
        validateResource(new ValidatorHostContext(appContext, element), errors, element, element, defn, resourceIdRule, stack.resetIds(), null, new ValidationMode(ValidationReason.Validation, ProfileSource.ConfigProfile));
      }
    }
    if (hintAboutNonMustSupport) {
      checkElementUsage(errors, element, stack);
    }
    errors.removeAll(messagesToRemove);
    timeTracker.overall(t);
    if (DEBUG_ELEMENT) {
      element.printToOutput();
    }
  }


  private void checkElementUsage(List<ValidationMessage> errors, Element element, NodeStack stack) {
    String elementUsage = element.getUserString("elementSupported");
    hint(errors, IssueType.INFORMATIONAL, element.line(), element.col(), stack.getLiteralPath(), elementUsage == null || elementUsage.equals("Y"), I18nConstants.MUSTSUPPORT_VAL_MUSTSUPPORT, element.getName(), element.getProperty().getStructure().getVersionedUrl());

    if (element.hasChildren()) {
      String prevName = "";
      int elementCount = 0;
      for (Element ce : element.getChildren()) {
        if (ce.getName().equals(prevName))
          elementCount++;
        else {
          elementCount = 1;
          prevName = ce.getName();
        }
        checkElementUsage(errors, ce, stack.push(ce, elementCount, null, null));
      }
    }
  }

  private boolean check(String v1, String v2) {
    return v1 == null ? Utilities.noString(v1) : v1.equals(v2);
  }

  private boolean checkAddress(List<ValidationMessage> errors, String path, Element focus, Address fixed, String fixedSource, boolean pattern) {
    boolean ok = true;
    ok = checkFixedValue(errors, path + ".use", focus.getNamedChild("use"), fixed.getUseElement(), fixedSource, "use", focus, pattern) && ok;
    ok = checkFixedValue(errors, path + ".text", focus.getNamedChild("text"), fixed.getTextElement(), fixedSource, "text", focus, pattern) && ok;
    ok = checkFixedValue(errors, path + ".city", focus.getNamedChild("city"), fixed.getCityElement(), fixedSource, "city", focus, pattern) && ok;
    ok = checkFixedValue(errors, path + ".state", focus.getNamedChild("state"), fixed.getStateElement(), fixedSource, "state", focus, pattern) && ok;
    ok = checkFixedValue(errors, path + ".country", focus.getNamedChild("country"), fixed.getCountryElement(), fixedSource, "country", focus, pattern) && ok;
    ok = checkFixedValue(errors, path + ".zip", focus.getNamedChild("zip"), fixed.getPostalCodeElement(), fixedSource, "postalCode", focus, pattern) && ok;

    List<Element> lines = new ArrayList<Element>();
    focus.getNamedChildren("line", lines);
    boolean lineSizeCheck;
    
    if (pattern) {
      lineSizeCheck = lines.size() >= fixed.getLine().size();
      if (rule(errors, IssueType.VALUE, focus.line(), focus.col(), path, lineSizeCheck, I18nConstants.FIXED_TYPE_CHECKS_DT_ADDRESS_LINE, Integer.toString(fixed.getLine().size()),
        Integer.toString(lines.size()))) {
        for (int i = 0; i < fixed.getLine().size(); i++) {
          StringType fixedLine = fixed.getLine().get(i);
          boolean found = false;
          List<ValidationMessage> allErrorsFixed = new ArrayList<>();
          List<ValidationMessage> errorsFixed = null;
          for (int j = 0; j < lines.size() && !found; ++j) {
            errorsFixed = new ArrayList<>();
            checkFixedValue(errorsFixed, path + ".line", lines.get(j), fixedLine, fixedSource, "line", focus, pattern);
            if (!hasErrors(errorsFixed)) {
              found = true;
            } else {
              errorsFixed.stream().filter(t -> t.getLevel().ordinal() >= IssueSeverity.ERROR.ordinal()).forEach(t -> allErrorsFixed.add(t));
            }
          }
          if (!found) {
            ok = rule(errorsFixed, IssueType.VALUE, focus.line(), focus.col(), path, false, I18nConstants.PATTERN_CHECK_STRING, fixedLine.getValue(), fixedSource, allErrorsFixed) && ok;
          }
        }
      }
    } else if (!pattern) {
      lineSizeCheck = lines.size() == fixed.getLine().size();
      if (rule(errors, IssueType.VALUE, focus.line(), focus.col(), path, lineSizeCheck, I18nConstants.FIXED_TYPE_CHECKS_DT_ADDRESS_LINE,
        Integer.toString(fixed.getLine().size()), Integer.toString(lines.size()))) {
        for (int i = 0; i < lines.size(); i++) {
          ok = checkFixedValue(errors, path + ".line", lines.get(i), fixed.getLine().get(i), fixedSource, "line", focus, pattern) && ok;
        }
      }
    }  
    return ok;
  }

  private boolean checkAttachment(List<ValidationMessage> errors, String path, Element focus, Attachment fixed, String fixedSource, boolean pattern) {
    boolean ok = true;
    ok = checkFixedValue(errors, path + ".contentType", focus.getNamedChild("contentType"), fixed.getContentTypeElement(), fixedSource, "contentType", focus, pattern) && ok;
    ok = checkFixedValue(errors, path + ".language", focus.getNamedChild("language"), fixed.getLanguageElement(), fixedSource, "language", focus, pattern) && ok;
    ok = checkFixedValue(errors, path + ".data", focus.getNamedChild("data"), fixed.getDataElement(), fixedSource, "data", focus, pattern) && ok;
    ok = checkFixedValue(errors, path + ".url", focus.getNamedChild("url"), fixed.getUrlElement(), fixedSource, "url", focus, pattern) && ok;
    ok = checkFixedValue(errors, path + ".size", focus.getNamedChild("size"), fixed.getSizeElement(), fixedSource, "size", focus, pattern) && ok;
    ok = checkFixedValue(errors, path + ".hash", focus.getNamedChild("hash"), fixed.getHashElement(), fixedSource, "hash", focus, pattern) && ok;
    ok = checkFixedValue(errors, path + ".title", focus.getNamedChild("title"), fixed.getTitleElement(), fixedSource, "title", focus, pattern) && ok;

    return ok;
  }

  // public API
  private boolean checkCode(List<ValidationMessage> errors, Element element, String path, String code, String system, String version, String display, boolean checkDisplay, NodeStack stack) throws TerminologyServiceException {
    long t = System.nanoTime();
    boolean ss = context.supportsSystem(system);
    timeTracker.tx(t, "ss "+system);
    if (ss) {
      t = System.nanoTime();
      ValidationResult s = checkCodeOnServer(stack, code, system, version, display, checkDisplay);
      timeTracker.tx(t, "vc "+system+"#"+code+" '"+display+"'");
      if (s == null)
        return true;
      if (s.isOk()) {
        if (s.getMessage() != null)
          txWarning(errors, s.getTxLink(), IssueType.CODEINVALID, element.line(), element.col(), path, s == null, I18nConstants.TERMINOLOGY_PASSTHROUGH_TX_MESSAGE, s.getMessage(), system, code);
        return true;
      }
      if (s.getErrorClass() != null && s.getErrorClass().isInfrastructure())
        txWarning(errors, s.getTxLink(), IssueType.CODEINVALID, element.line(), element.col(), path, s == null, s.getMessage());
      else if (s.getSeverity() == IssueSeverity.INFORMATION)
        txHint(errors, s.getTxLink(), IssueType.CODEINVALID, element.line(), element.col(), path, s == null, s.getMessage());
      else if (s.getSeverity() == IssueSeverity.WARNING)
        txWarning(errors, s.getTxLink(), IssueType.CODEINVALID, element.line(), element.col(), path, s == null, s.getMessage());
      else
        return txRule(errors, s.getTxLink(), IssueType.CODEINVALID, element.line(), element.col(), path, s == null, I18nConstants.TERMINOLOGY_PASSTHROUGH_TX_MESSAGE, s.getMessage(), system, code);
      return true;
    } else if (system.startsWith("http://build.fhir.org") || system.startsWith("https://build.fhir.org")) {
      rule(errors, IssueType.CODEINVALID, element.line(), element.col(), path, false, I18nConstants.TERMINOLOGY_TX_SYSTEM_WRONG_BUILD, system, suggestSystemForBuild(system));        
      return false;
    } else if (system.startsWith("http://hl7.org/fhir") || system.startsWith("https://hl7.org/fhir") || system.startsWith("http://www.hl7.org/fhir") || system.startsWith("https://www.hl7.org/fhir")) {
      if (SIDUtilities.isknownCodeSystem(system)) {
        return true; // else don't check these (for now)
      } else if (system.startsWith("http://hl7.org/fhir/test")) {
        return true; // we don't validate these
      } else if (system.endsWith(".html")) {
        rule(errors, IssueType.CODEINVALID, element.line(), element.col(), path, false, I18nConstants.TERMINOLOGY_TX_SYSTEM_WRONG_HTML, system, suggestSystemForPage(system));        
        return false;
      } else {
        CodeSystem cs = getCodeSystem(system);
        if (rule(errors, IssueType.CODEINVALID, element.line(), element.col(), path, cs != null, I18nConstants.TERMINOLOGY_TX_SYSTEM_UNKNOWN, system)) {
          ConceptDefinitionComponent def = getCodeDefinition(cs, code);
          if (warning(errors, IssueType.CODEINVALID, element.line(), element.col(), path, def != null, I18nConstants.TERMINOLOGY_TX_CODE_UNKNOWN, system, code))
            return warning(errors, IssueType.CODEINVALID, element.line(), element.col(), path, display == null || display.equals(def.getDisplay()), I18nConstants.TERMINOLOGY_TX_DISPLAY_WRONG, def.getDisplay());
        }
        return false;
      }
    } else if (context.isNoTerminologyServer() && Utilities.existsInList(system, "http://loinc.org", "http://unitsofmeasure.org", "http://hl7.org/fhir/sid/icd-9-cm", "http://snomed.info/sct", "http://www.nlm.nih.gov/research/umls/rxnorm")) {
      return true; // no checks in this case
    } else if (startsWithButIsNot(system, "http://snomed.info/sct", "http://loinc.org", "http://unitsofmeasure.org", "http://www.nlm.nih.gov/research/umls/rxnorm")) {
      rule(errors, IssueType.CODEINVALID, element.line(), element.col(), path, false, I18nConstants.TERMINOLOGY_TX_SYSTEM_INVALID, system);
      return false;
    } else {
      try {
        if (context.fetchResourceWithException(ValueSet.class, system) != null) {
          rule(errors, IssueType.CODEINVALID, element.line(), element.col(), path, false, I18nConstants.TERMINOLOGY_TX_SYSTEM_VALUESET, system);
          // Lloyd: This error used to prohibit checking for downstream issues, but there are some cases where that checking needs to occur.  Please talk to me before changing the code back.
        }
        boolean done = false;
        if (system.startsWith("https:") && system.length() > 7) {
          String ns = "http:"+system.substring(6);
          CodeSystem cs = getCodeSystem(ns);
          if (cs != null || Utilities.existsInList(system, "https://loinc.org", "https://unitsofmeasure.org", "https://snomed.info/sct", "https://www.nlm.nih.gov/research/umls/rxnorm")) {
            rule(errors, IssueType.CODEINVALID, element.line(), element.col(), path, false, I18nConstants.TERMINOLOGY_TX_SYSTEM_HTTPS, system);
            done = true;
          }           
        } 
        if (!isAllowExamples() || !Utilities.startsWithInList(system, "http://example.org", "https://example.org")) {
          hint(errors, IssueType.UNKNOWN, element.line(), element.col(), path, done, I18nConstants.TERMINOLOGY_TX_SYSTEM_NOTKNOWN, system);
        }
        return true;
      } catch (Exception e) {
        return true;
      }
    }
  }

  private Object suggestSystemForPage(String system) {
    if (system.contains("/codesystem-")) {
      String s = system.substring(system.indexOf("/codesystem-")+12);
      String url = "http://hl7.org/fhir/"+s.replace(".html", "");
      if (context.fetchCodeSystem(url) != null) {
        return url;
      } else {
        return "{unable to determine intended url}";
      }
    }
    if (system.contains("/valueset-")) {
      String s = system.substring(system.indexOf("/valueset-")+8);
      String url = "http://hl7.org/fhir/"+s.replace(".html", "");
      if (context.fetchCodeSystem(url) != null) {
        return url;
      } else {
        return "{unable to determine intended url}";
      }
    }
    return "{unable to determine intended url}";
  }

  private Object suggestSystemForBuild(String system) {
    if (system.contains("/codesystem-")) {
      String s = system.substring(system.indexOf("/codesystem-")+12);
      String url = "http://hl7.org/fhir/"+s.replace(".html", "");
      if (context.fetchCodeSystem(url) != null) {
        return url;
      } else {
        return "{unable to determine intended url}";
      }
    }
    if (system.contains("/valueset-")) {
      String s = system.substring(system.indexOf("/valueset-")+8);
      String url = "http://hl7.org/fhir/"+s.replace(".html", "");
      if (context.fetchCodeSystem(url) != null) {
        return url;
      } else {
        return "{unable to determine intended url}";
      }
    }
    system = system.replace("https://", "http://");
    if (system.length() < 22) {
      return "{unable to determine intended url}";
    }
    system = "http://hl7.org/fhir/"+system.substring(22).replace(".html", "");
    if (context.fetchCodeSystem(system) != null) {
      return system;
    } else {
      return "{unable to determine intended url}";
    }
  }
  
  private boolean startsWithButIsNot(String system, String... uri) {
    for (String s : uri)
      if (!system.equals(s) && system.startsWith(s))
        return true;
    return false;
  }


  private boolean hasErrors(List<ValidationMessage> errors) {
    if (errors != null) {
      for (ValidationMessage vm : errors) {
        if (vm.getLevel() == IssueSeverity.FATAL || vm.getLevel() == IssueSeverity.ERROR) {
          return true;
        }
      }
    }
    return false;
  }

  private boolean checkCodeableConcept(List<ValidationMessage> errors, String path, Element focus, CodeableConcept fixed, String fixedSource, boolean pattern) {
    boolean ok = true;
    ok = checkFixedValue(errors, path + ".text", focus.getNamedChild("text"), fixed.getTextElement(), fixedSource, "text", focus, pattern) && ok;
    List<Element> codings = new ArrayList<Element>();
    focus.getNamedChildren("coding", codings);
    if (pattern) {
      if (rule(errors, IssueType.VALUE, focus.line(), focus.col(), path, codings.size() >= fixed.getCoding().size(), I18nConstants.TERMINOLOGY_TX_CODING_COUNT, Integer.toString(fixed.getCoding().size()), Integer.toString(codings.size()))) {
        for (int i = 0; i < fixed.getCoding().size(); i++) {
          Coding fixedCoding = fixed.getCoding().get(i);
          boolean found = false;
          List<ValidationMessage> allErrorsFixed = new ArrayList<>();
          List<ValidationMessage> errorsFixed;
          for (int j = 0; j < codings.size() && !found; ++j) {
            errorsFixed = new ArrayList<>();
            ok = checkFixedValue(errorsFixed, path + ".coding", codings.get(j), fixedCoding, fixedSource, "coding", focus, pattern) && ok;
            if (!hasErrors(errorsFixed)) {
              found = true;
            } else {
              errorsFixed
                .stream()
                .filter(t -> t.getLevel().ordinal() >= IssueSeverity.ERROR.ordinal())
                .forEach(t -> allErrorsFixed.add(t));
            }
          }
          if (!found) {
            // The argonaut DSTU2 labs profile requires userSelected=false on the category.coding and this
            // needs to produce an understandable error message
//            String message = "Expected CodeableConcept " + (pattern ? "pattern" : "fixed value") + " not found for" +
//              " system: " + fixedCoding.getSystemElement().asStringValue() +
//              " code: " + fixedCoding.getCodeElement().asStringValue() +
//              " display: " + fixedCoding.getDisplayElement().asStringValue();
//            if (fixedCoding.hasUserSelected()) {
//              message += " userSelected: " + fixedCoding.getUserSelected();
//            }
//            message += " - Issues: " + allErrorsFixed;
//            TYPE_CHECKS_PATTERN_CC = The pattern [system {0}, code {1}, and display "{2}"] defined in the profile {3} not found. Issues: {4}
//            TYPE_CHECKS_PATTERN_CC_US = The pattern [system {0}, code {1}, display "{2}" and userSelected {5}] defined in the profile {3} not found. Issues: {4} 
//            TYPE_CHECKS_FIXED_CC = The pattern [system {0}, code {1}, and display "{2}"] defined in the profile {3} not found. Issues: {4}
//            TYPE_CHECKS_FIXED_CC_US = The pattern [system {0}, code {1}, display "{2}" and userSelected {5}] defined in the profile {3} not found. Issues: {4} 

            if (fixedCoding.hasUserSelected()) {
              ok = rule(errors, IssueType.VALUE, focus.line(), focus.col(), path, false, pattern ? I18nConstants.TYPE_CHECKS_PATTERN_CC_US : I18nConstants.TYPE_CHECKS_FIXED_CC_US, 
                  fixedCoding.getSystemElement().asStringValue(), fixedCoding.getCodeElement().asStringValue(), fixedCoding.getDisplayElement().asStringValue(),
                  fixedSource, allErrorsFixed, fixedCoding.getUserSelected()) && ok;
              
            } else {
              ok = rule(errors, IssueType.VALUE, focus.line(), focus.col(), path, false, pattern ? I18nConstants.TYPE_CHECKS_PATTERN_CC : I18nConstants.TYPE_CHECKS_FIXED_CC, 
                  fixedCoding.getSystemElement().asStringValue(), fixedCoding.getCodeElement().asStringValue(), fixedCoding.getDisplayElement().asStringValue(),
                  fixedSource, allErrorsFixed) && ok;
            }
          }
        }
      } else {
        ok = false;
      }      
    } else {
      if (rule(errors, IssueType.VALUE, focus.line(), focus.col(), path, codings.size() == fixed.getCoding().size(), I18nConstants.TERMINOLOGY_TX_CODING_COUNT, Integer.toString(fixed.getCoding().size()), Integer.toString(codings.size()))) {
        for (int i = 0; i < codings.size(); i++)
          ok = checkFixedValue(errors, path + ".coding", codings.get(i), fixed.getCoding().get(i), fixedSource, "coding", focus, false) && ok;
      } else {
        ok = false;
      }
    }
    return ok;
  }

  private boolean checkCodeableConcept(List<ValidationMessage> errors, String path, Element element, StructureDefinition profile, ElementDefinition theElementCntext, NodeStack stack) {
    boolean res = true;
    if (!noTerminologyChecks && theElementCntext != null && theElementCntext.hasBinding()) {
      ElementDefinitionBindingComponent binding = theElementCntext.getBinding();
      if (warning(errors, IssueType.CODEINVALID, element.line(), element.col(), path, binding != null, I18nConstants.TERMINOLOGY_TX_BINDING_MISSING, path)) {
        if (binding.hasValueSet()) {
          ValueSet valueset = resolveBindingReference(profile, binding.getValueSet(), profile.getUrl());
          if (valueset == null) {
            CodeSystem cs = context.fetchCodeSystem(binding.getValueSet());
            if (rule(errors, IssueType.CODEINVALID, element.line(), element.col(), path, cs == null, I18nConstants.TERMINOLOGY_TX_VALUESET_NOTFOUND_CS, describeReference(binding.getValueSet()))) {
              warning(errors, IssueType.CODEINVALID, element.line(), element.col(), path, valueset != null, I18nConstants.TERMINOLOGY_TX_VALUESET_NOTFOUND, describeReference(binding.getValueSet()));
            }
          } else {
            try {
              CodeableConcept cc = ObjectConverter.readAsCodeableConcept(element);
              if (!cc.hasCoding()) {
                if (binding.getStrength() == BindingStrength.REQUIRED)
                  rule(errors, IssueType.CODEINVALID, element.line(), element.col(), path, false, I18nConstants.TERMINOLOGY_TX_CODE_VALUESET, describeReference(binding.getValueSet(), valueset));
                else if (binding.getStrength() == BindingStrength.EXTENSIBLE) {
                  if (binding.hasExtension(ToolingExtensions.EXT_MAX_VALUESET))
                    rule(errors, IssueType.CODEINVALID, element.line(), element.col(), path, false, I18nConstants.TERMINOLOGY_TX_CODE_VALUESETMAX, describeReference(ToolingExtensions.readStringExtension(binding, ToolingExtensions.EXT_MAX_VALUESET)), valueset.getVersionedUrl());
                  else
                    warning(errors, IssueType.CODEINVALID, element.line(), element.col(), path, false, I18nConstants.TERMINOLOGY_TX_CODE_VALUESET_EXT, describeReference(binding.getValueSet(), valueset));
                }
              } else {
                long t = System.nanoTime();

                // Check whether the codes are appropriate for the type of binding we have
                boolean bindingsOk = true;
                if (binding.getStrength() != BindingStrength.EXAMPLE) {
                  if (binding.getStrength() == BindingStrength.REQUIRED) {
                    removeTrackedMessagesForLocation(errors, element, path);
                  }
                  boolean atLeastOneSystemIsSupported = false;
                  for (Coding nextCoding : cc.getCoding()) {
                    String nextSystem = nextCoding.getSystem();
                    if (isNotBlank(nextSystem) && context.supportsSystem(nextSystem)) {
                      atLeastOneSystemIsSupported = true;
                      break;
                    }
                  }

                  if (!atLeastOneSystemIsSupported && binding.getStrength() == BindingStrength.EXAMPLE) {
                    // ignore this since we can't validate but it doesn't matter..
                  } else {
                    ValidationResult vr = checkCodeOnServer(stack, valueset, cc, true); // we're going to validate the codings directly, so only check the valueset
                    if (!vr.isOk()) {
                      bindingsOk = false;
                      if (vr.getErrorClass() != null && vr.getErrorClass() == TerminologyServiceErrorClass.NOSERVICE) { 
                        if (binding.getStrength() == BindingStrength.REQUIRED || (binding.getStrength() == BindingStrength.EXTENSIBLE && binding.hasExtension(ToolingExtensions.EXT_MAX_VALUESET))) {
                          txHint(errors, vr.getTxLink(), IssueType.CODEINVALID, element.line(), element.col(), path, false, I18nConstants.TERMINOLOGY_TX_NOSVC_BOUND_REQ, describeReference(binding.getValueSet()));
                        } else if (binding.getStrength() == BindingStrength.EXTENSIBLE) {
                          txHint(errors, vr.getTxLink(), IssueType.CODEINVALID, element.line(), element.col(), path, false, I18nConstants.TERMINOLOGY_TX_NOSVC_BOUND_EXT, describeReference(binding.getValueSet()));
                        }
                      } else if (vr.getErrorClass() != null && vr.getErrorClass().isInfrastructure()) {
                        if (binding.getStrength() == BindingStrength.REQUIRED)
                          txWarning(errors, vr.getTxLink(), IssueType.CODEINVALID, element.line(), element.col(), path, false, I18nConstants.TERMINOLOGY_TX_CONFIRM_1_CC, describeReference(binding.getValueSet()), vr.getErrorClass().toString());
                        else if (binding.getStrength() == BindingStrength.EXTENSIBLE) {
                          if (binding.hasExtension(ToolingExtensions.EXT_MAX_VALUESET))
                            checkMaxValueSet(errors, path, element, profile, ToolingExtensions.readStringExtension(binding, ToolingExtensions.EXT_MAX_VALUESET), cc, stack);
                          else if (!noExtensibleWarnings)
                            txWarningForLaterRemoval(element, errors, vr.getTxLink(), IssueType.CODEINVALID, element.line(), element.col(), path, false, I18nConstants.TERMINOLOGY_TX_CONFIRM_2_CC, describeReference(binding.getValueSet()), vr.getErrorClass().toString());
                        } else if (binding.getStrength() == BindingStrength.PREFERRED) {
                          if (baseOnly) {
                            txHint(errors, vr.getTxLink(), IssueType.CODEINVALID, element.line(), element.col(), path, false, I18nConstants.TERMINOLOGY_TX_CONFIRM_3_CC, describeReference(binding.getValueSet()), vr.getErrorClass().toString());
                          }
                        }
                      } else {
                        if (binding.getStrength() == BindingStrength.REQUIRED) {
                          txRule(errors, vr.getTxLink(), IssueType.CODEINVALID, element.line(), element.col(), path, false, I18nConstants.TERMINOLOGY_TX_NOVALID_1_CC, describeReference(binding.getValueSet(), valueset), ccSummary(cc));
                        } else if (binding.getStrength() == BindingStrength.EXTENSIBLE) {
                          if (binding.hasExtension(ToolingExtensions.EXT_MAX_VALUESET))
                            checkMaxValueSet(errors, path, element, profile, ToolingExtensions.readStringExtension(binding, ToolingExtensions.EXT_MAX_VALUESET), cc, stack);
                          if (!noExtensibleWarnings)
                            txWarningForLaterRemoval(element, errors, vr.getTxLink(), IssueType.CODEINVALID, element.line(), element.col(), path, false, I18nConstants.TERMINOLOGY_TX_NOVALID_2_CC, describeReference(binding.getValueSet(), valueset), ccSummary(cc));
                        } else if (binding.getStrength() == BindingStrength.PREFERRED) {
                          if (baseOnly) {
                            txHint(errors, vr.getTxLink(), IssueType.CODEINVALID, element.line(), element.col(), path, false, I18nConstants.TERMINOLOGY_TX_NOVALID_3_CC, describeReference(binding.getValueSet(), valueset), ccSummary(cc));
                          }
                        }
                      }
                    } else if (vr.getMessage() != null) {
                      res = false;
                      txWarning(errors, vr.getTxLink(), IssueType.CODEINVALID, element.line(), element.col(), path, false, vr.getMessage());
                    } else {
                      if (binding.getStrength() == BindingStrength.EXTENSIBLE) {
                        removeTrackedMessagesForLocation(errors, element, path);
                      }
                      res = false;
                    }
                  }
                  // Then, for any codes that are in code systems we are able
                  // to validate, we'll validate that the codes actually exist
                  if (bindingsOk) {
                    for (Coding nextCoding : cc.getCoding()) {
                      checkBindings(errors, path, element, stack, valueset, nextCoding);
                    }
                  }
                  timeTracker.tx(t, "vc "+cc.toString());
                }
              }
            } catch (Exception e) {
              if (STACK_TRACE) e.printStackTrace();
              warning(errors, IssueType.CODEINVALID, element.line(), element.col(), path, false, I18nConstants.TERMINOLOGY_TX_ERROR_CODEABLECONCEPT, e.getMessage());
            }
          }
        } else if (binding.hasValueSet()) {
          hint(errors, IssueType.CODEINVALID, element.line(), element.col(), path, false, I18nConstants.TERMINOLOGY_TX_BINDING_CANTCHECK);
        } else if (!noBindingMsgSuppressed) {
          hint(errors, IssueType.CODEINVALID, element.line(), element.col(), path, false, I18nConstants.TERMINOLOGY_TX_BINDING_NOSOURCE, path);
        }
      }
    }
    return res;
  }

  public void checkBindings(List<ValidationMessage> errors, String path, Element element, NodeStack stack, ValueSet valueset, Coding nextCoding) {
    if (isNotBlank(nextCoding.getCode()) && isNotBlank(nextCoding.getSystem()) && context.supportsSystem(nextCoding.getSystem())) {
      ValidationResult vr = checkCodeOnServer(stack, valueset, nextCoding, false);
      if (vr.getSeverity() != null/* && vr.hasMessage()*/) {
        if (vr.getSeverity() == IssueSeverity.INFORMATION) {
          txHint(errors, vr.getTxLink(), IssueType.CODEINVALID, element.line(), element.col(), path, false, vr.getMessage());
        } else if (vr.getSeverity() == IssueSeverity.WARNING) {
          txWarning(errors, vr.getTxLink(), IssueType.CODEINVALID, element.line(), element.col(), path, false, vr.getMessage());
        } else {
          txRule(errors, vr.getTxLink(), IssueType.CODEINVALID, element.line(), element.col(), path, false, vr.getMessage());
        }
      }
    }
  }


  private boolean checkTerminologyCodeableConcept(List<ValidationMessage> errors, String path, Element element, StructureDefinition profile, ElementDefinition theElementCntext, NodeStack stack, StructureDefinition logical) {
    boolean res = true;
    if (!noTerminologyChecks && theElementCntext != null && theElementCntext.hasBinding()) {
      ElementDefinitionBindingComponent binding = theElementCntext.getBinding();
      if (warning(errors, IssueType.CODEINVALID, element.line(), element.col(), path, binding != null, I18nConstants.TERMINOLOGY_TX_BINDING_MISSING, path)) {
        if (binding.hasValueSet()) {
          ValueSet valueset = resolveBindingReference(profile, binding.getValueSet(), profile.getUrl());
          if (valueset == null) {
            CodeSystem cs = context.fetchCodeSystem(binding.getValueSet());
            if (rule(errors, IssueType.CODEINVALID, element.line(), element.col(), path, cs == null, I18nConstants.TERMINOLOGY_TX_VALUESET_NOTFOUND_CS, describeReference(binding.getValueSet()))) {
              warning(errors, IssueType.CODEINVALID, element.line(), element.col(), path, valueset != null, I18nConstants.TERMINOLOGY_TX_VALUESET_NOTFOUND, describeReference(binding.getValueSet()));
            }
          } else {
            try {
              CodeableConcept cc = convertToCodeableConcept(element, logical);
              if (!cc.hasCoding()) {
                if (binding.getStrength() == BindingStrength.REQUIRED)
                  rule(errors, IssueType.CODEINVALID, element.line(), element.col(), path, false, "No code provided, and a code is required from the value set " + describeReference(binding.getValueSet()) + " (" + valueset.getVersionedUrl());
                else if (binding.getStrength() == BindingStrength.EXTENSIBLE) {
                  if (binding.hasExtension(ToolingExtensions.EXT_MAX_VALUESET))
                    rule(errors, IssueType.CODEINVALID, element.line(), element.col(), path, false, I18nConstants.TERMINOLOGY_TX_CODE_VALUESETMAX, describeReference(ToolingExtensions.readStringExtension(binding, ToolingExtensions.EXT_MAX_VALUESET)), valueset.getVersionedUrl());
                  else
                    warning(errors, IssueType.CODEINVALID, element.line(), element.col(), path, false, I18nConstants.TERMINOLOGY_TX_CODE_VALUESET_EXT, describeReference(binding.getValueSet(), valueset));
                }
              } else {
                long t = System.nanoTime();

                // Check whether the codes are appropriate for the type of binding we have
                boolean bindingsOk = true;
                if (binding.getStrength() != BindingStrength.EXAMPLE) {
                  if (binding.getStrength() == BindingStrength.REQUIRED) {
                    removeTrackedMessagesForLocation(errors, element, path);
                  }

                  boolean atLeastOneSystemIsSupported = false;
                  for (Coding nextCoding : cc.getCoding()) {
                    String nextSystem = nextCoding.getSystem();
                    if (isNotBlank(nextSystem) && context.supportsSystem(nextSystem)) {
                      atLeastOneSystemIsSupported = true;
                      break;
                    }
                  }

                  if (!atLeastOneSystemIsSupported && binding.getStrength() == BindingStrength.EXAMPLE) {
                    // ignore this since we can't validate but it doesn't matter..
                  } else {
                    ValidationResult vr = checkCodeOnServer(stack, valueset, cc, false); // we're going to validate the codings directly
                    if (!vr.isOk()) {
                      bindingsOk = false;
                      if (vr.getErrorClass() != null && vr.getErrorClass().isInfrastructure()) {
                        if (binding.getStrength() == BindingStrength.REQUIRED)
                          txWarning(errors, vr.getTxLink(), IssueType.CODEINVALID, element.line(), element.col(), path, false, I18nConstants.TERMINOLOGY_TX_CONFIRM_1_CC, describeReference(binding.getValueSet()), vr.getErrorClass().toString());
                        else if (binding.getStrength() == BindingStrength.EXTENSIBLE) {
                          if (binding.hasExtension(ToolingExtensions.EXT_MAX_VALUESET))
                            checkMaxValueSet(errors, path, element, profile, ToolingExtensions.readStringExtension(binding, ToolingExtensions.EXT_MAX_VALUESET), cc, stack);
                          else if (!noExtensibleWarnings)
                            txWarningForLaterRemoval(element, errors, vr.getTxLink(), IssueType.CODEINVALID, element.line(), element.col(), path, false, I18nConstants.TERMINOLOGY_TX_CONFIRM_2_CC, describeReference(binding.getValueSet()), vr.getErrorClass().toString());
                        } else if (binding.getStrength() == BindingStrength.PREFERRED) {
                          if (baseOnly) {
                            txHint(errors, vr.getTxLink(), IssueType.CODEINVALID, element.line(), element.col(), path, false, I18nConstants.TERMINOLOGY_TX_CONFIRM_3_CC, describeReference(binding.getValueSet()), vr.getErrorClass().toString());
                          }
                        }
                      } else {
                        if (binding.getStrength() == BindingStrength.REQUIRED)
                          txRule(errors, vr.getTxLink(), IssueType.CODEINVALID, element.line(), element.col(), path, false, I18nConstants.TERMINOLOGY_TX_NOVALID_1_CC, describeReference(binding.getValueSet()), valueset, ccSummary(cc));
                        else if (binding.getStrength() == BindingStrength.EXTENSIBLE) {
                          if (binding.hasExtension(ToolingExtensions.EXT_MAX_VALUESET))
                            checkMaxValueSet(errors, path, element, profile, ToolingExtensions.readStringExtension(binding, ToolingExtensions.EXT_MAX_VALUESET), cc, stack);
                          if (!noExtensibleWarnings)
                            txWarningForLaterRemoval(element, errors, vr.getTxLink(), IssueType.CODEINVALID, element.line(), element.col(), path, false, I18nConstants.TERMINOLOGY_TX_NOVALID_2_CC, describeReference(binding.getValueSet(), valueset), ccSummary(cc));
                        } else if (binding.getStrength() == BindingStrength.PREFERRED) {
                          if (baseOnly) {
                            txHint(errors, vr.getTxLink(), IssueType.CODEINVALID, element.line(), element.col(), path, false, I18nConstants.TERMINOLOGY_TX_NOVALID_3_CC, describeReference(binding.getValueSet(), valueset), ccSummary(cc));
                          }
                        }
                      }
                    } else if (vr.getMessage() != null) {
                      res = false;
                      txWarning(errors, vr.getTxLink(), IssueType.CODEINVALID, element.line(), element.col(), path, false, vr.getMessage());
                    } else {
                      res = false;
                    }
                  }
                  // Then, for any codes that are in code systems we are able
                  // to validate, we'll validate that the codes actually exist
                  if (bindingsOk) {
                    for (Coding nextCoding : cc.getCoding()) {
                      String nextCode = nextCoding.getCode();
                      String nextSystem = nextCoding.getSystem();
                      String nextVersion = nextCoding.getVersion();
                      if (isNotBlank(nextCode) && isNotBlank(nextSystem) && context.supportsSystem(nextSystem)) {
                        ValidationResult vr = checkCodeOnServer(stack, nextCode, nextSystem, nextVersion, null, false);
                        if (!vr.isOk()) {
                          txWarning(errors, vr.getTxLink(), IssueType.CODEINVALID, element.line(), element.col(), path, false, I18nConstants.TERMINOLOGY_TX_CODE_NOTVALID, nextCode, nextSystem);
                        }
                      }
                    }
                  }
                  timeTracker.tx(t, DataRenderer.display(context, cc));
                }
              }
            } catch (Exception e) {
              if (STACK_TRACE) e.printStackTrace();
              warning(errors, IssueType.CODEINVALID, element.line(), element.col(), path, false, I18nConstants.TERMINOLOGY_TX_ERROR_CODEABLECONCEPT, e.getMessage());
            }
            // special case: if the logical model has both CodeableConcept and Coding mappings, we'll also check the first coding.
            if (getMapping("http://hl7.org/fhir/terminology-pattern", logical, logical.getSnapshot().getElementFirstRep()).contains("Coding")) {
              checkTerminologyCoding(errors, path, element, profile, theElementCntext, true, true, stack, logical);
            }
          }
        } else if (binding.hasValueSet()) {
          hint(errors, IssueType.CODEINVALID, element.line(), element.col(), path, false, I18nConstants.TERMINOLOGY_TX_BINDING_CANTCHECK);
        } else if (!noBindingMsgSuppressed) {
          hint(errors, IssueType.CODEINVALID, element.line(), element.col(), path, false, I18nConstants.TERMINOLOGY_TX_BINDING_NOSOURCE, path);
        }
      }
    }
    return res;
  }

  private boolean checkTerminologyCoding(List<ValidationMessage> errors, String path, Element element, StructureDefinition profile, ElementDefinition theElementCntext, boolean inCodeableConcept, boolean checkDisplay, NodeStack stack, StructureDefinition logical) {
    boolean ok = false;
    Coding c = convertToCoding(element, logical);
    String code = c.getCode();
    String system = c.getSystem();
    String display = c.getDisplay();
    String version = c.getVersion();
    ok = rule(errors, IssueType.CODEINVALID, element.line(), element.col(), path, system == null || isCodeSystemReferenceValid(system), I18nConstants.TERMINOLOGY_TX_SYSTEM_RELATIVE) && ok;

    if (system != null && code != null && !noTerminologyChecks) {
      ok = rule(errors, IssueType.CODEINVALID, element.line(), element.col(), path, !isValueSet(system), I18nConstants.TERMINOLOGY_TX_SYSTEM_VALUESET2, system) && ok;
      try {
        if (checkCode(errors, element, path, code, system, version, display, checkDisplay, stack)) {
          if (theElementCntext != null && theElementCntext.hasBinding()) {
            ElementDefinitionBindingComponent binding = theElementCntext.getBinding();
            if (warning(errors, IssueType.CODEINVALID, element.line(), element.col(), path, binding != null, I18nConstants.TERMINOLOGY_TX_BINDING_MISSING2, path)) {
              if (binding.hasValueSet()) {
                ValueSet valueset = resolveBindingReference(profile, binding.getValueSet(), profile.getUrl());
                if (valueset == null) {
                  CodeSystem cs = context.fetchCodeSystem(binding.getValueSet());
                  if (rule(errors, IssueType.CODEINVALID, element.line(), element.col(), path, cs == null, I18nConstants.TERMINOLOGY_TX_VALUESET_NOTFOUND_CS, describeReference(binding.getValueSet()))) {
                    warning(errors, IssueType.CODEINVALID, element.line(), element.col(), path, valueset != null, I18nConstants.TERMINOLOGY_TX_VALUESET_NOTFOUND, describeReference(binding.getValueSet()));
                  } else {
                    ok = false;
                  }
                } else {
                  try {
                    long t = System.nanoTime();
                    ValidationResult vr = null;
                    if (binding.getStrength() != BindingStrength.EXAMPLE) {
                      vr = checkCodeOnServer(stack, valueset, c, true);
                    }
                    if (binding.getStrength() == BindingStrength.REQUIRED) {
                      removeTrackedMessagesForLocation(errors, element, path);
                    }

                    timeTracker.tx(t, "vc "+system+"#"+code+" '"+display+"'");
                    if (vr != null && !vr.isOk()) {
                      if (vr.IsNoService())
                        txHint(errors, vr.getTxLink(), IssueType.CODEINVALID, element.line(), element.col(), path, false, I18nConstants.TERMINOLOGY_TX_BINDING_NOSERVER);
                      else if (vr.getErrorClass() != null && vr.getErrorClass().isInfrastructure()) {
                        if (binding.getStrength() == BindingStrength.REQUIRED)
                          txWarning(errors, vr.getTxLink(), IssueType.CODEINVALID, element.line(), element.col(), path, false, I18nConstants.TERMINOLOGY_TX_CONFIRM_4a, describeReference(binding.getValueSet(), valueset), vr.getMessage(), system+"#"+code);
                        else if (binding.getStrength() == BindingStrength.EXTENSIBLE) {
                          if (binding.hasExtension(ToolingExtensions.EXT_MAX_VALUESET))
                            checkMaxValueSet(errors, path, element, profile, ToolingExtensions.readStringExtension(binding, ToolingExtensions.EXT_MAX_VALUESET), c, stack);
                          else if (!noExtensibleWarnings)
                            txWarningForLaterRemoval(element, errors, vr.getTxLink(), IssueType.CODEINVALID, element.line(), element.col(), path, false, I18nConstants.TERMINOLOGY_TX_CONFIRM_5, describeReference(binding.getValueSet(), valueset));
                        } else if (binding.getStrength() == BindingStrength.PREFERRED) {
                          if (baseOnly) {
                            txHint(errors, vr.getTxLink(), IssueType.CODEINVALID, element.line(), element.col(), path, false, I18nConstants.TERMINOLOGY_TX_CONFIRM_6, describeReference(binding.getValueSet(), valueset));
                          }
                        }
                      } else if (binding.getStrength() == BindingStrength.REQUIRED)
                        ok= txRule(errors, vr.getTxLink(), IssueType.CODEINVALID, element.line(), element.col(), path, false, I18nConstants.TERMINOLOGY_TX_NOVALID_4, describeReference(binding.getValueSet(), valueset), (vr.getMessage() != null ? " (error message = " + vr.getMessage() + ")" : ""), system+"#"+code) && ok;
                      else if (binding.getStrength() == BindingStrength.EXTENSIBLE) {
                        if (binding.hasExtension(ToolingExtensions.EXT_MAX_VALUESET))
                          ok = checkMaxValueSet(errors, path, element, profile, ToolingExtensions.readStringExtension(binding, ToolingExtensions.EXT_MAX_VALUESET), c, stack) && ok;
                        else
                          txWarning(errors, vr.getTxLink(), IssueType.CODEINVALID, element.line(), element.col(), path, false, I18nConstants.TERMINOLOGY_TX_NOVALID_5, describeReference(binding.getValueSet(), valueset), (vr.getMessage() != null ? " (error message = " + vr.getMessage() + ")" : ""), system+"#"+code);
                      } else if (binding.getStrength() == BindingStrength.PREFERRED) {
                        if (baseOnly) {
                          txHint(errors, vr.getTxLink(), IssueType.CODEINVALID, element.line(), element.col(), path, false, I18nConstants.TERMINOLOGY_TX_NOVALID_6, describeReference(binding.getValueSet(), valueset), (vr.getMessage() != null ? " (error message = " + vr.getMessage() + ")" : ""), system+"#"+code);
                        }
                      }
                    }
                  } catch (Exception e) {
                    if (STACK_TRACE) e.printStackTrace();
                    warning(errors, IssueType.CODEINVALID, element.line(), element.col(), path, false, I18nConstants.TERMINOLOGY_TX_ERROR_CODING1, e.getMessage());
                  }
                }
              } else if (binding.hasValueSet()) {
                hint(errors, IssueType.CODEINVALID, element.line(), element.col(), path, false, I18nConstants.TERMINOLOGY_TX_BINDING_CANTCHECK);
              } else if (!inCodeableConcept && !noBindingMsgSuppressed) {
                hint(errors, IssueType.CODEINVALID, element.line(), element.col(), path, false, I18nConstants.TERMINOLOGY_TX_BINDING_NOSOURCE, path);
              }
            }
          }
        } else {
          ok = false;
        }
      } catch (Exception e) {
        if (STACK_TRACE) e.printStackTrace();
        rule(errors, IssueType.CODEINVALID, element.line(), element.col(), path, false, I18nConstants.TERMINOLOGY_TX_ERROR_CODING2, e.getMessage(), e.toString());
        ok = false;
      }
    }
    return ok;
  }

  private CodeableConcept convertToCodeableConcept(Element element, StructureDefinition logical) {
    CodeableConcept res = new CodeableConcept();
    for (ElementDefinition ed : logical.getSnapshot().getElement()) {
      if (Utilities.charCount(ed.getPath(), '.') == 1) {
        List<String> maps = getMapping("http://hl7.org/fhir/terminology-pattern", logical, ed);
        for (String m : maps) {
          String name = tail(ed.getPath());
          List<Element> list = new ArrayList<>();
          element.getNamedChildren(name, list);
          if (!list.isEmpty()) {
            if ("Coding.code".equals(m)) {
              res.getCodingFirstRep().setCode(list.get(0).primitiveValue());
            } else if ("Coding.system[fmt:OID]".equals(m)) {
              String oid = list.get(0).primitiveValue();
              String url = new ContextUtilities(context).oid2Uri(oid);
              if (url != null) {
                res.getCodingFirstRep().setSystem(url);
              } else {
                res.getCodingFirstRep().setSystem("urn:oid:" + oid);
              }
            } else if ("Coding.version".equals(m)) {
              res.getCodingFirstRep().setVersion(list.get(0).primitiveValue());
            } else if ("Coding.display".equals(m)) {
              res.getCodingFirstRep().setDisplay(list.get(0).primitiveValue());
            } else if ("CodeableConcept.text".equals(m)) {
              res.setText(list.get(0).primitiveValue());
            } else if ("CodeableConcept.coding".equals(m)) {
              StructureDefinition c = context.fetchTypeDefinition(ed.getTypeFirstRep().getCode());
              for (Element e : list) {
                res.addCoding(convertToCoding(e, c));
              }
            }
          }
        }
      }
    }
    return res;
  }

  private Coding convertToCoding(Element element, StructureDefinition logical) {
    Coding res = new Coding();
    for (ElementDefinition ed : logical.getSnapshot().getElement()) {
      if (Utilities.charCount(ed.getPath(), '.') == 1) {
        List<String> maps = getMapping("http://hl7.org/fhir/terminology-pattern", logical, ed);
        for (String m : maps) {
          String name = tail(ed.getPath());
          List<Element> list = new ArrayList<>();
          element.getNamedChildren(name, list);
          if (!list.isEmpty()) {
            if ("Coding.code".equals(m)) {
              res.setCode(list.get(0).primitiveValue());
            } else if ("Coding.system[fmt:OID]".equals(m)) {
              String oid = list.get(0).primitiveValue();
              String url = new ContextUtilities(context).oid2Uri(oid);
              if (url != null) {
                res.setSystem(url);
              } else {
                res.setSystem("urn:oid:" + oid);
              }
            } else if ("Coding.version".equals(m)) {
              res.setVersion(list.get(0).primitiveValue());
            } else if ("Coding.display".equals(m)) {
              res.setDisplay(list.get(0).primitiveValue());
            }
          }
        }
      }
    }
    return res;
  }

  private void checkMaxValueSet(List<ValidationMessage> errors, String path, Element element, StructureDefinition profile, String maxVSUrl, CodeableConcept cc, NodeStack stack) {
    ValueSet valueset = resolveBindingReference(profile, maxVSUrl, profile.getUrl());
    if (valueset == null) {
      CodeSystem cs = context.fetchCodeSystem(maxVSUrl);
      if (rule(errors, IssueType.CODEINVALID, element.line(), element.col(), path, cs == null, I18nConstants.TERMINOLOGY_TX_VALUESET_NOTFOUND_CS, describeReference(maxVSUrl))) {
        warning(errors, IssueType.CODEINVALID, element.line(), element.col(), path, valueset != null, I18nConstants.TERMINOLOGY_TX_VALUESET_NOTFOUND, describeReference(maxVSUrl));
      }
    } else {
      try {
        long t = System.nanoTime();
        ValidationResult vr = checkCodeOnServer(stack, valueset, cc, false);
        timeTracker.tx(t, "vc "+cc.toString());
        if (!vr.isOk()) {
          if (vr.getErrorClass() != null && vr.getErrorClass().isInfrastructure())
            txWarning(errors, vr.getTxLink(), IssueType.CODEINVALID, element.line(), element.col(), path, false, I18nConstants.TERMINOLOGY_TX_NOVALID_7, describeReference(maxVSUrl, valueset), vr.getMessage());
          else
            txRule(errors, vr.getTxLink(), IssueType.CODEINVALID, element.line(), element.col(), path, false, I18nConstants.TERMINOLOGY_TX_NOVALID_8, describeReference(maxVSUrl, valueset), ccSummary(cc));
        }
      } catch (Exception e) {
        if (STACK_TRACE) e.printStackTrace();
        warning(errors, IssueType.CODEINVALID, element.line(), element.col(), path, false, I18nConstants.TERMINOLOGY_TX_ERROR_CODEABLECONCEPT_MAX, e.getMessage());
      }
    }
  }

//  private String describeValueSet(String url) {
//    ValueSet vs = context.fetchResource(ValueSet.class, url);
//    if (vs != null) {
//      return "'"+vs.present()+"' ("+url+")";
//    } else {
//      return "("+url+")";
//    }
//  }

  private boolean checkMaxValueSet(List<ValidationMessage> errors, String path, Element element, StructureDefinition profile, String maxVSUrl, Coding c, NodeStack stack) {
    boolean ok = true;
    ValueSet valueset = resolveBindingReference(profile, maxVSUrl, profile.getUrl());
    if (valueset == null) {
      CodeSystem cs = context.fetchCodeSystem(maxVSUrl);
      if (rule(errors, IssueType.CODEINVALID, element.line(), element.col(), path, cs == null, I18nConstants.TERMINOLOGY_TX_VALUESET_NOTFOUND_CS, describeReference(maxVSUrl))) {
        warning(errors, IssueType.CODEINVALID, element.line(), element.col(), path, valueset != null, I18nConstants.TERMINOLOGY_TX_VALUESET_NOTFOUND, describeReference(maxVSUrl));
      } else {
        ok = false;
      }
    } else {
      try {
        long t = System.nanoTime();
        ValidationResult vr = checkCodeOnServer(stack, valueset, c, true);
        timeTracker.tx(t, "vc "+c.getSystem()+"#"+c.getCode()+" '"+c.getDisplay()+"'");
        if (!vr.isOk()) {
          if (vr.getErrorClass() != null && vr.getErrorClass().isInfrastructure())
            txWarning(errors, vr.getTxLink(), IssueType.CODEINVALID, element.line(), element.col(), path, false, I18nConstants.TERMINOLOGY_TX_NOVALID_9, describeReference(maxVSUrl, valueset), vr.getMessage());
          else
            ok = txRule(errors, vr.getTxLink(), IssueType.CODEINVALID, element.line(), element.col(), path, false, I18nConstants.TERMINOLOGY_TX_NOVALID_10, describeReference(maxVSUrl, valueset), c.getSystem(), c.getCode()) && ok;
        }
      } catch (Exception e) {
        if (STACK_TRACE) e.printStackTrace();
        warning(errors, IssueType.CODEINVALID, element.line(), element.col(), path, false, I18nConstants.TERMINOLOGY_TX_ERROR_CODEABLECONCEPT_MAX, e.getMessage());
      }
    }
    return ok;
  }

  private boolean checkMaxValueSet(List<ValidationMessage> errors, String path, Element element, StructureDefinition profile, String maxVSUrl, String value, NodeStack stack) {
    boolean ok = true;
    ValueSet valueset = resolveBindingReference(profile, maxVSUrl, profile.getUrl());
    if (valueset == null) {
      CodeSystem cs = context.fetchCodeSystem(maxVSUrl);
      if (rule(errors, IssueType.CODEINVALID, element.line(), element.col(), path, cs == null, I18nConstants.TERMINOLOGY_TX_VALUESET_NOTFOUND_CS, describeReference(maxVSUrl))) {
        warning(errors, IssueType.CODEINVALID, element.line(), element.col(), path, valueset != null, I18nConstants.TERMINOLOGY_TX_VALUESET_NOTFOUND, describeReference(maxVSUrl));
      } else {
        ok = false;
      }
    } else {
      try {
        long t = System.nanoTime();
        ValidationResult vr = checkCodeOnServer(stack, valueset, value, baseOptions.setLanguage(stack.getWorkingLang()));
        timeTracker.tx(t, "vc "+value);
        if (!vr.isOk()) {
          if (vr.getErrorClass() != null && vr.getErrorClass().isInfrastructure())
            txWarning(errors, vr.getTxLink(), IssueType.CODEINVALID, element.line(), element.col(), path, false, I18nConstants.TERMINOLOGY_TX_NOVALID_9, describeReference(maxVSUrl, valueset), vr.getMessage());
          else {
            ok = txRule(errors, vr.getTxLink(), IssueType.CODEINVALID, element.line(), element.col(), path, false, I18nConstants.TERMINOLOGY_TX_NOVALID_11, describeReference(maxVSUrl, valueset), vr.getMessage()) && ok;
          }
        }
      } catch (Exception e) {
        if (STACK_TRACE) e.printStackTrace();
          warning(errors, IssueType.CODEINVALID, element.line(), element.col(), path, false, I18nConstants.TERMINOLOGY_TX_ERROR_CODEABLECONCEPT_MAX, e.getMessage());
      }
    }
    return ok;
  }

  private String ccSummary(CodeableConcept cc) {
    CommaSeparatedStringBuilder b = new CommaSeparatedStringBuilder();
    for (Coding c : cc.getCoding())
      b.append(c.getSystem() + "#" + c.getCode());
    return b.toString();
  }

  private boolean checkCoding(List<ValidationMessage> errors, String path, Element focus, Coding fixed, String fixedSource, boolean pattern) {
    boolean ok = true;
    ok = checkFixedValue(errors, path + ".system", focus.getNamedChild("system"), fixed.getSystemElement(), fixedSource, "system", focus, pattern) && ok;
    ok = checkFixedValue(errors, path + ".version", focus.getNamedChild("version"), fixed.getVersionElement(), fixedSource, "version", focus, pattern) && ok;
    ok = checkFixedValue(errors, path + ".code", focus.getNamedChild("code"), fixed.getCodeElement(), fixedSource, "code", focus, pattern) && ok;
    ok = checkFixedValue(errors, path + ".display", focus.getNamedChild("display"), fixed.getDisplayElement(), fixedSource, "display", focus, pattern) && ok;
    ok = checkFixedValue(errors, path + ".userSelected", focus.getNamedChild("userSelected"), fixed.getUserSelectedElement(), fixedSource, "userSelected", focus, pattern) && ok;
    return ok;
  }

  private boolean checkCoding(List<ValidationMessage> errors, String path, Element element, StructureDefinition profile, ElementDefinition theElementCntext, boolean inCodeableConcept, boolean checkDisplay, NodeStack stack) {
    String code = element.getNamedChildValue("code");
    String system = element.getNamedChildValue("system");
    String version = element.getNamedChildValue("version");
    String display = element.getNamedChildValue("display");
    return checkCodedElement(errors, path, element, profile, theElementCntext, inCodeableConcept, checkDisplay, stack, code, system, version, display);
  }

  private boolean checkCodedElement(List<ValidationMessage> errors, String path, Element element, StructureDefinition profile, ElementDefinition theElementCntext, boolean inCodeableConcept, boolean checkDisplay, NodeStack stack,
      String theCode, String theSystem, String theVersion, String theDisplay) {
    boolean ok = true;
    
    ok = rule(errors, IssueType.CODEINVALID, element.line(), element.col(), path, theSystem == null || isCodeSystemReferenceValid(theSystem), I18nConstants.TERMINOLOGY_TX_SYSTEM_RELATIVE) && ok;
    warning(errors, IssueType.CODEINVALID, element.line(), element.col(), path, Utilities.noString(theCode) || !Utilities.noString(theSystem), I18nConstants.TERMINOLOGY_TX_SYSTEM_NO_CODE);

    if (theSystem != null && theCode != null && !noTerminologyChecks) {
      ok = rule(errors, IssueType.CODEINVALID, element.line(), element.col(), path, !isValueSet(theSystem), I18nConstants.TERMINOLOGY_TX_SYSTEM_VALUESET2, theSystem) && ok;
      try {
        if (checkCode(errors, element, path, theCode, theSystem, theVersion, theDisplay, checkDisplay, stack))
          if (theElementCntext != null && theElementCntext.hasBinding()) {
            ElementDefinitionBindingComponent binding = theElementCntext.getBinding();
            if (warning(errors, IssueType.CODEINVALID, element.line(), element.col(), path, binding != null, I18nConstants.TERMINOLOGY_TX_BINDING_MISSING2, path)) {
              if (binding.hasValueSet()) {
                ValueSet valueset = resolveBindingReference(profile, binding.getValueSet(), profile.getUrl());
                if (valueset == null) {
                  CodeSystem cs = context.fetchCodeSystem(binding.getValueSet());
                  if (rule(errors, IssueType.CODEINVALID, element.line(), element.col(), path, cs == null, I18nConstants.TERMINOLOGY_TX_VALUESET_NOTFOUND_CS, describeReference(binding.getValueSet()))) {
                    warning(errors, IssueType.CODEINVALID, element.line(), element.col(), path, valueset != null, I18nConstants.TERMINOLOGY_TX_VALUESET_NOTFOUND, describeReference(binding.getValueSet()));
                  } else {
                    ok = false;
                  }
                } else {  
                  try {
                    Coding c = ObjectConverter.readAsCoding(element);
                    long t = System.nanoTime();
                    ValidationResult vr = null;
                    if (binding.getStrength() != BindingStrength.EXAMPLE) {
                      vr = checkCodeOnServer(stack, valueset, c, true);
                    }
                    timeTracker.tx(t, "vc "+c.getSystem()+"#"+c.getCode()+" '"+c.getDisplay()+"'");
                    if (binding.getStrength() == BindingStrength.REQUIRED) {
                      removeTrackedMessagesForLocation(errors, element, path);
                    }

                    if (vr != null && !vr.isOk()) {
                      if (vr.IsNoService())
                        txHint(errors, vr.getTxLink(), IssueType.CODEINVALID, element.line(), element.col(), path, false, I18nConstants.TERMINOLOGY_TX_BINDING_NOSERVER);
                      else if (vr.getErrorClass() != null && !vr.getErrorClass().isInfrastructure()) {
                        if (binding.getStrength() == BindingStrength.REQUIRED)
                          ok = txRule(errors, vr.getTxLink(), IssueType.CODEINVALID, element.line(), element.col(), path, false, I18nConstants.TERMINOLOGY_TX_CONFIRM_4a, describeReference(binding.getValueSet(), valueset), vr.getMessage(), theSystem+"#"+theCode) && ok;
                        else if (binding.getStrength() == BindingStrength.EXTENSIBLE) {
                          if (binding.hasExtension(ToolingExtensions.EXT_MAX_VALUESET))
                            checkMaxValueSet(errors, path, element, profile, ToolingExtensions.readStringExtension(binding, ToolingExtensions.EXT_MAX_VALUESET), c, stack);
                          else if (!noExtensibleWarnings)
                            txWarningForLaterRemoval(element, errors, vr.getTxLink(), IssueType.CODEINVALID, element.line(), element.col(), path, false, I18nConstants.TERMINOLOGY_TX_CONFIRM_5, describeReference(binding.getValueSet(), valueset));
                        } else if (binding.getStrength() == BindingStrength.PREFERRED) {
                          if (baseOnly) {
                            txHint(errors, vr.getTxLink(), IssueType.CODEINVALID, element.line(), element.col(), path, false, I18nConstants.TERMINOLOGY_TX_CONFIRM_6, describeReference(binding.getValueSet(), valueset));
                          }
                        }
                      } else if (binding.getStrength() == BindingStrength.REQUIRED)
                        ok = txRule(errors, vr.getTxLink(), IssueType.CODEINVALID, element.line(), element.col(), path, false, I18nConstants.TERMINOLOGY_TX_NOVALID_12, describeReference(binding.getValueSet(), valueset), getErrorMessage(vr.getMessage()), theSystem+"#"+theCode) && ok;
                      else if (binding.getStrength() == BindingStrength.EXTENSIBLE) {
                        if (binding.hasExtension(ToolingExtensions.EXT_MAX_VALUESET))
                          ok = checkMaxValueSet(errors, path, element, profile, ToolingExtensions.readStringExtension(binding, ToolingExtensions.EXT_MAX_VALUESET), c, stack) && ok;
                        else if (!noExtensibleWarnings) {
                          txWarningForLaterRemoval(element, errors, vr.getTxLink(), IssueType.CODEINVALID, element.line(), element.col(), path, false, I18nConstants.TERMINOLOGY_TX_NOVALID_13, describeReference(binding.getValueSet(), valueset), getErrorMessage(vr.getMessage()), c.getSystem()+"#"+c.getCode());
                        }
                      } else if (binding.getStrength() == BindingStrength.PREFERRED) {
                        if (baseOnly) {
                          txHint(errors, vr.getTxLink(), IssueType.CODEINVALID, element.line(), element.col(), path, false, I18nConstants.TERMINOLOGY_TX_NOVALID_14, describeReference(binding.getValueSet(), valueset), getErrorMessage(vr.getMessage()), theSystem+"#"+theCode);
                        }
                      }
                    } else if (vr != null && vr.getMessage() != null) {
                      txWarning(errors, vr.getTxLink(), IssueType.CODEINVALID, element.line(), element.col(), path, false, vr.getMessage());
                    }
                  } catch (Exception e) {
                    if (STACK_TRACE) e.printStackTrace();
                    warning(errors, IssueType.CODEINVALID, element.line(), element.col(), path, false, I18nConstants.TERMINOLOGY_TX_ERROR_CODING1, e.getMessage());
                  }
                }
              } else if (binding.hasValueSet()) {
                hint(errors, IssueType.CODEINVALID, element.line(), element.col(), path, false, I18nConstants.TERMINOLOGY_TX_BINDING_CANTCHECK);
              } else if (!inCodeableConcept && !noBindingMsgSuppressed) {
                hint(errors, IssueType.CODEINVALID, element.line(), element.col(), path, false, I18nConstants.TERMINOLOGY_TX_BINDING_NOSOURCE, path);
              }
            }
          }
      } catch (Exception e) {
        if (STACK_TRACE) e.printStackTrace();
        rule(errors, IssueType.CODEINVALID, element.line(), element.col(), path, false, I18nConstants.TERMINOLOGY_TX_ERROR_CODING2, e.getMessage(), e.toString());
        ok = false;
      }
    }
    return ok;
  }

  private boolean isValueSet(String url) {
    try {
      ValueSet vs = context.fetchResourceWithException(ValueSet.class, url);
      return vs != null;
    } catch (Exception e) {
      return false;
    }
  }

  private boolean checkContactPoint(List<ValidationMessage> errors, String path, Element focus, ContactPoint fixed, String fixedSource, boolean pattern) {
    boolean ok = true;
    ok = checkFixedValue(errors, path + ".system", focus.getNamedChild("system"), fixed.getSystemElement(), fixedSource, "system", focus, pattern) && ok;
    ok = checkFixedValue(errors, path + ".value", focus.getNamedChild("value"), fixed.getValueElement(), fixedSource, "value", focus, pattern) && ok;
    ok = checkFixedValue(errors, path + ".use", focus.getNamedChild("use"), fixed.getUseElement(), fixedSource, "use", focus, pattern) && ok;
    ok = checkFixedValue(errors, path + ".period", focus.getNamedChild("period"), fixed.getPeriod(), fixedSource, "period", focus, pattern) && ok;
    return ok;
  }

  private StructureDefinition checkExtension(ValidatorHostContext hostContext, List<ValidationMessage> errors, String path, Element resource, Element container, Element element, ElementDefinition def, StructureDefinition profile, NodeStack stack, NodeStack containerStack, String extensionUrl, PercentageTracker pct, ValidationMode mode) throws FHIRException {
    String url = element.getNamedChildValue("url");
    boolean isModifier = element.getName().equals("modifierExtension");
    assert def.getIsModifier() == isModifier;
    
    long t = System.nanoTime();
    StructureDefinition ex = Utilities.isAbsoluteUrl(url) ? context.fetchResource(StructureDefinition.class, url) : null;
    timeTracker.sd(t);
    if (ex == null) {
      ex = getXverExt(errors, path, element, url);
    }
    if (ex == null) {
      if (extensionUrl != null && !isAbsolute(url)) {
        if (extensionUrl.equals(profile.getUrl())) {
          rule(errors, IssueType.INVALID, element.line(), element.col(), path + "[url='" + url + "']", hasExtensionSlice(profile, url), I18nConstants.EXTENSION_EXT_SUBEXTENSION_INVALID, url, profile.getVersionedUrl());
        }
      } else if (SpecialExtensions.isKnownExtension(url)) {
        ex = SpecialExtensions.getDefinition(url);
      } else if (Utilities.existsInList(url, BuildExtensions.allConsts())) {
        // nothing
      } else if (rule(errors, IssueType.STRUCTURE, element.line(), element.col(), path, allowUnknownExtension(url), I18nConstants.EXTENSION_EXT_UNKNOWN_NOTHERE, url)) {
        hint(errors, IssueType.STRUCTURE, element.line(), element.col(), path, isKnownExtension(url), I18nConstants.EXTENSION_EXT_UNKNOWN, url);
      }
    }
    if (ex != null) {
      trackUsage(ex, hostContext, element);
      // check internal definitions are coherent
      if (isModifier) {
        rule(errors, IssueType.STRUCTURE, element.line(), element.col(), path + "[url='" + url + "']", def.getIsModifier() == isModifier, I18nConstants.EXTENSION_EXT_MODIFIER_MISMATCHY);
      } else {
        rule(errors, IssueType.STRUCTURE, element.line(), element.col(), path + "[url='" + url + "']", def.getIsModifier() == isModifier, I18nConstants.EXTENSION_EXT_MODIFIER_MISMATCHN);
      }
      // two questions
      // 1. can this extension be used here?
      checkExtensionContext(errors, resource, container, ex, containerStack, hostContext, isModifier);

      if (isModifier)
        rule(errors, IssueType.STRUCTURE, element.line(), element.col(), path + "[url='" + url + "']", ex.getSnapshot().getElement().get(0).getIsModifier(), I18nConstants.EXTENSION_EXT_MODIFIER_Y, url);
      else
        rule(errors, IssueType.STRUCTURE, element.line(), element.col(), path + "[url='" + url + "']", !ex.getSnapshot().getElement().get(0).getIsModifier(), I18nConstants.EXTENSION_EXT_MODIFIER_N, url);

      // check the type of the extension:
      Set<String> allowedTypes = listExtensionTypes(ex);
      String actualType = getExtensionType(element);
      if (actualType != null)
        rule(errors, IssueType.STRUCTURE, element.line(), element.col(), path, allowedTypes.contains(actualType), I18nConstants.EXTENSION_EXT_TYPE, url, allowedTypes.toString(), actualType);
      else if (element.hasChildren("extension"))
        rule(errors, IssueType.STRUCTURE, element.line(), element.col(), path, allowedTypes.isEmpty(), I18nConstants.EXTENSION_EXT_SIMPLE_WRONG, url);
      else
        rule(errors, IssueType.STRUCTURE, element.line(), element.col(), path, allowedTypes.isEmpty(), I18nConstants.EXTENSION_EXT_SIMPLE_ABSENT, url);

      // 3. is the content of the extension valid?
      validateElement(hostContext, errors, ex, ex.getSnapshot().getElement().get(0), null, null, resource, element, "Extension", stack, false, true, url, pct, mode);

    }
    return ex;
  }

 

  private boolean hasExtensionSlice(StructureDefinition profile, String sliceName) {
    for (ElementDefinition ed : profile.getSnapshot().getElement()) {
      if (ed.getPath().equals("Extension.extension.url") && ed.hasFixed() && sliceName.equals(ed.getFixed().primitiveValue())) {
        return true;
      }
    }
    return false;
  }

  private String getExtensionType(Element element) {
    for (Element e : element.getChildren()) {
      if (e.getName().startsWith("value")) {
        String tn = e.getName().substring(5);
        String ltn = Utilities.uncapitalize(tn);
        if (isPrimitiveType(ltn))
          return ltn;
        else
          return tn;
      }
    }
    return null;
  }

  private Set<String> listExtensionTypes(StructureDefinition ex) {
    ElementDefinition vd = null;
    for (ElementDefinition ed : ex.getSnapshot().getElement()) {
      if (ed.getPath().startsWith("Extension.value")) {
        vd = ed;
        break;
      }
    }
    Set<String> res = new HashSet<String>();
    if (vd != null && !"0".equals(vd.getMax())) {
      for (TypeRefComponent tr : vd.getType()) {
        res.add(tr.getWorkingCode());
      }
    }
    // special hacks 
    if (ex.getUrl().equals("http://hl7.org/fhir/StructureDefinition/structuredefinition-fhir-type")) {
      res.add("uri");
      res.add("url");
    }
    return res;
  }

  private boolean checkExtensionContext(List<ValidationMessage> errors, Element resource, Element container, StructureDefinition definition, NodeStack stack, ValidatorHostContext hostContext, boolean modifier) {
    String extUrl = definition.getUrl();
    boolean ok = false;
    CommaSeparatedStringBuilder contexts = new CommaSeparatedStringBuilder();
    List<String> plist = new ArrayList<>();
    plist.add(stripIndexes(stack.getLiteralPath()));
    for (String s : stack.getLogicalPaths()) {
      String p = stripIndexes(s);
      // all extensions are always allowed in ElementDefinition.example.value, and in fixed and pattern values. TODO: determine the logical paths from the path stated in the element definition....
      if (Utilities.existsInList(p, "ElementDefinition.example.value", "ElementDefinition.pattern", "ElementDefinition.fixed")) {
        return true;
      }
      plist.add(p);

    }

    for (StructureDefinitionContextComponent ctxt : fixContexts(extUrl, definition.getContext())) {
      if (ok) {
        break;
      }
      if (ctxt.getType() == ExtensionContextType.ELEMENT) {
        String en = ctxt.getExpression();
        contexts.append("e:" + en);
        if (Utilities.existsInList(en, "Element", "Any")) {
          ok = true;
        } else if (en.equals("Resource") && container.isResource()) {
          ok = true;
        }
        for (String p : plist) {
          if (ok) {
            break;
          }
          if (p.equals(en)) {
            ok = true;
          } else {
            String pn = p;
            String pt = "";
            if (p.contains(".")) {
              pn = p.substring(0, p.indexOf("."));
              pt = p.substring(p.indexOf("."));
            }
            StructureDefinition sd = context.fetchTypeDefinition(pn);
            while (sd != null) {
              if ((sd.getType() + pt).equals(en)) {
                ok = true;
                break;
              }
              if (sd.getBaseDefinition() != null) {
                sd = context.fetchResource(StructureDefinition.class, sd.getBaseDefinition());
              } else {
                sd = null;
              }
            }
          }
        }
      } else if (ctxt.getType() == ExtensionContextType.EXTENSION) {
        contexts.append("x:" + ctxt.getExpression());
        NodeStack estack = stack.getParent();
        if (estack != null && estack.getElement().fhirType().equals("Extension")) {
          String ext = estack.getElement().getNamedChildValue("url");
          if (ctxt.getExpression().equals(ext)) {
            ok = true;
          }
        }
      } else if (ctxt.getType() == ExtensionContextType.FHIRPATH) {
        contexts.append("p:" + ctxt.getExpression());
        // The context is all elements that match the FHIRPath query found in the expression.
        List<Base> res = fpe.evaluate(hostContext, resource, hostContext.getRootResource(), resource, fpe.parse(ctxt.getExpression()));
        if (res.contains(container)) {
          ok = true;
        }
      } else {
        throw new Error(context.formatMessage(I18nConstants.UNRECOGNISED_EXTENSION_CONTEXT_, ctxt.getTypeElement().asStringValue()));
      }
    }
    if (!ok) {
      if (definition.hasUserData(XVerExtensionManager.XVER_EXT_MARKER)) {
        warning(errors, IssueType.STRUCTURE, container.line(), container.col(), stack.getLiteralPath(), false,
            modifier ? I18nConstants.EXTENSION_EXTP_CONTEXT_WRONG_XVER : I18nConstants.EXTENSION_EXTM_CONTEXT_WRONG_XVER, extUrl, contexts.toString(), plist.toString());
      } else {
        rule(errors, IssueType.STRUCTURE, container.line(), container.col(), stack.getLiteralPath(), false,
            modifier ? I18nConstants.EXTENSION_EXTP_CONTEXT_WRONG : I18nConstants.EXTENSION_EXTM_CONTEXT_WRONG, extUrl, contexts.toString(), plist.toString());        
      }
      return false;
    } else {
      if (definition.hasContextInvariant()) {
        for (StringType s : definition.getContextInvariant()) {
          if (!fpe.evaluateToBoolean(hostContext, resource, hostContext.getRootResource(), container, fpe.parse(s.getValue()))) {
            if (definition.hasUserData(XVerExtensionManager.XVER_EXT_MARKER)) {
              warning(errors, IssueType.STRUCTURE, container.line(), container.col(), stack.getLiteralPath(), false, I18nConstants.PROFILE_EXT_NOT_HERE, extUrl, s.getValue());              
              return true;
            } else {
              rule(errors, IssueType.STRUCTURE, container.line(), container.col(), stack.getLiteralPath(), false, I18nConstants.PROFILE_EXT_NOT_HERE, extUrl, s.getValue());
              return false;
            }
          }
        }
      }
      return true;
    }
  }

  private List<StructureDefinitionContextComponent> fixContexts(String extUrl, List<StructureDefinitionContextComponent> list) {
    List<StructureDefinitionContextComponent> res = new ArrayList<>();
    for (StructureDefinitionContextComponent ctxt : list) {
      res.add(ctxt.copy());
    }
    if (ToolingExtensions.EXT_FHIR_TYPE.equals(extUrl)) {
      list.get(0).setExpression("ElementDefinition.type");
    }
    // the history of this is a mess - see https://jira.hl7.org/browse/FHIR-13328
    // we in practice we will support it in either place, but the specification says on ElementDefinition, not on ElementDefinition.type
    // but this creates validation errors people can't fix all over the place if we don't do this.
    if ("http://hl7.org/fhir/StructureDefinition/regex".equals(extUrl)) {
      StructureDefinitionContextComponent e = new StructureDefinitionContextComponent();
      e.setExpression("ElementDefinition.type");
      e.setType(ExtensionContextType.ELEMENT);
      list.add(e);
    }
    if ("http://hl7.org/fhir/StructureDefinition/structuredefinition-normative-version".equals(extUrl)) {
      list.get(0).setExpression("Element"); // well, it can't be used anywhere but the list of places it can be used is quite long
    }
    if (!VersionUtilities.isThisOrLater("4.6", context.getVersion())) {
      if (Utilities.existsInList(extUrl, "http://hl7.org/fhir/StructureDefinition/capabilitystatement-expectation", "http://hl7.org/fhir/StructureDefinition/capabilitystatement-prohibited")) {
        list.get(0).setExpression("Element"); // well, they can't be used anywhere but the list of places they can be used is quite long        
      }
    }
    return list;
  }

  private String stripIndexes(String path) {
    boolean skip = false;
    StringBuilder b = new StringBuilder();
    for (char c : path.toCharArray()) {
      if (skip) {
        if (c == ']') {
          skip = false;
        }
      } else if (c == '[') {
        skip = true;
      } else {
        b.append(c);
      }
    }
    return b.toString();
  }

  @SuppressWarnings("rawtypes")
  private boolean checkFixedValue(List<ValidationMessage> errors, String path, Element focus, org.hl7.fhir.r5.model.Element fixed, String fixedSource, String propName, Element parent, boolean pattern) {
    boolean ok = true;
    if ((fixed == null || fixed.isEmpty()) && focus == null) {
      ; // this is all good
    } else if ((fixed == null || fixed.isEmpty()) && focus != null) {
      ok = rule(errors, IssueType.VALUE, focus.line(), focus.col(), path, pattern, I18nConstants.PROFILE_VAL_NOTALLOWED, focus.getName(), (pattern ? "pattern" : "fixed value"));
    } else if (fixed != null && !fixed.isEmpty() && focus == null) {
      ok = rule(errors, IssueType.VALUE, parent == null ? -1 : parent.line(), parent == null ? -1 : parent.col(), path, false, I18nConstants.PROFILE_VAL_MISSINGELEMENT, propName, fixedSource);
    } else {
      String value = focus.primitiveValue();
      if (fixed instanceof org.hl7.fhir.r5.model.BooleanType)
        ok = rule(errors, IssueType.VALUE, focus.line(), focus.col(), path, check(((org.hl7.fhir.r5.model.BooleanType) fixed).asStringValue(), value), I18nConstants._DT_FIXED_WRONG, value, ((org.hl7.fhir.r5.model.BooleanType) fixed).asStringValue());
      else if (fixed instanceof org.hl7.fhir.r5.model.IntegerType)
        ok = rule(errors, IssueType.VALUE, focus.line(), focus.col(), path, check(((org.hl7.fhir.r5.model.IntegerType) fixed).asStringValue(), value), I18nConstants._DT_FIXED_WRONG, value, ((org.hl7.fhir.r5.model.IntegerType) fixed).asStringValue());
      else if (fixed instanceof org.hl7.fhir.r5.model.DecimalType)
        ok = rule(errors, IssueType.VALUE, focus.line(), focus.col(), path, check(((org.hl7.fhir.r5.model.DecimalType) fixed).asStringValue(), value), I18nConstants._DT_FIXED_WRONG, value, ((org.hl7.fhir.r5.model.DecimalType) fixed).asStringValue());
      else if (fixed instanceof org.hl7.fhir.r5.model.Base64BinaryType)
        ok = rule(errors, IssueType.VALUE, focus.line(), focus.col(), path, check(((org.hl7.fhir.r5.model.Base64BinaryType) fixed).asStringValue(), value), I18nConstants._DT_FIXED_WRONG, value, ((org.hl7.fhir.r5.model.Base64BinaryType) fixed).asStringValue());
      else if (fixed instanceof org.hl7.fhir.r5.model.InstantType)
        ok = rule(errors, IssueType.VALUE, focus.line(), focus.col(), path, check(((org.hl7.fhir.r5.model.InstantType) fixed).getValue().toString(), value), I18nConstants._DT_FIXED_WRONG, value, ((org.hl7.fhir.r5.model.InstantType) fixed).asStringValue());
      else if (fixed instanceof org.hl7.fhir.r5.model.CodeType)
        ok = rule(errors, IssueType.VALUE, focus.line(), focus.col(), path, check(((org.hl7.fhir.r5.model.CodeType) fixed).getValue(), value), I18nConstants._DT_FIXED_WRONG, value, ((org.hl7.fhir.r5.model.CodeType) fixed).getValue());
      else if (fixed instanceof org.hl7.fhir.r5.model.Enumeration)
        ok = rule(errors, IssueType.VALUE, focus.line(), focus.col(), path, check(((org.hl7.fhir.r5.model.Enumeration) fixed).asStringValue(), value), I18nConstants._DT_FIXED_WRONG, value, ((org.hl7.fhir.r5.model.Enumeration) fixed).asStringValue());
      else if (fixed instanceof org.hl7.fhir.r5.model.StringType)
        ok = rule(errors, IssueType.VALUE, focus.line(), focus.col(), path, check(((org.hl7.fhir.r5.model.StringType) fixed).getValue(), value), I18nConstants._DT_FIXED_WRONG, value, ((org.hl7.fhir.r5.model.StringType) fixed).getValue());
      else if (fixed instanceof org.hl7.fhir.r5.model.UriType)
        ok = rule(errors, IssueType.VALUE, focus.line(), focus.col(), path, check(((org.hl7.fhir.r5.model.UriType) fixed).getValue(), value), I18nConstants._DT_FIXED_WRONG, value, ((org.hl7.fhir.r5.model.UriType) fixed).getValue());
      else if (fixed instanceof org.hl7.fhir.r5.model.DateType)
        ok = rule(errors, IssueType.VALUE, focus.line(), focus.col(), path, check(((org.hl7.fhir.r5.model.DateType) fixed).getValue().toString(), value), I18nConstants._DT_FIXED_WRONG, value, ((org.hl7.fhir.r5.model.DateType) fixed).getValue());
      else if (fixed instanceof org.hl7.fhir.r5.model.DateTimeType)
        ok = rule(errors, IssueType.VALUE, focus.line(), focus.col(), path, check(((org.hl7.fhir.r5.model.DateTimeType) fixed).getValue().toString(), value), I18nConstants._DT_FIXED_WRONG, value, ((org.hl7.fhir.r5.model.DateTimeType) fixed).getValue());
      else if (fixed instanceof org.hl7.fhir.r5.model.OidType)
        ok = rule(errors, IssueType.VALUE, focus.line(), focus.col(), path, check(((org.hl7.fhir.r5.model.OidType) fixed).getValue(), value), I18nConstants._DT_FIXED_WRONG, value, ((org.hl7.fhir.r5.model.OidType) fixed).getValue());
      else if (fixed instanceof org.hl7.fhir.r5.model.UuidType)
        ok = rule(errors, IssueType.VALUE, focus.line(), focus.col(), path, check(((org.hl7.fhir.r5.model.UuidType) fixed).getValue(), value), I18nConstants._DT_FIXED_WRONG, value, ((org.hl7.fhir.r5.model.UuidType) fixed).getValue());
      else if (fixed instanceof org.hl7.fhir.r5.model.IdType)
        ok =  rule(errors, IssueType.VALUE, focus.line(), focus.col(), path, check(((org.hl7.fhir.r5.model.IdType) fixed).getValue(), value), I18nConstants._DT_FIXED_WRONG, value, ((org.hl7.fhir.r5.model.IdType) fixed).getValue());
      else if (fixed instanceof Quantity)
        checkQuantity(errors, path, focus, (Quantity) fixed, fixedSource, pattern);
      else if (fixed instanceof Address)
        ok = checkAddress(errors, path, focus, (Address) fixed, fixedSource, pattern);
      else if (fixed instanceof ContactPoint)
        ok = checkContactPoint(errors, path, focus, (ContactPoint) fixed, fixedSource, pattern);
      else if (fixed instanceof Attachment)
        ok = checkAttachment(errors, path, focus, (Attachment) fixed, fixedSource, pattern);
      else if (fixed instanceof Identifier)
        ok = checkIdentifier(errors, path, focus, (Identifier) fixed, fixedSource, pattern);
      else if (fixed instanceof Coding)
        ok = checkCoding(errors, path, focus, (Coding) fixed, fixedSource, pattern);
      else if (fixed instanceof HumanName)
        ok = checkHumanName(errors, path, focus, (HumanName) fixed, fixedSource, pattern);
      else if (fixed instanceof CodeableConcept)
        ok = checkCodeableConcept(errors, path, focus, (CodeableConcept) fixed, fixedSource, pattern);
      else if (fixed instanceof Timing)
        ok = checkTiming(errors, path, focus, (Timing) fixed, fixedSource, pattern);
      else if (fixed instanceof Period)
        ok = checkPeriod(errors, path, focus, (Period) fixed, fixedSource, pattern);
      else if (fixed instanceof Range)
        ok = checkRange(errors, path, focus, (Range) fixed, fixedSource, pattern);
      else if (fixed instanceof Ratio)
        ok = checkRatio(errors, path, focus, (Ratio) fixed, fixedSource, pattern);
      else if (fixed instanceof SampledData)
        ok = checkSampledData(errors, path, focus, (SampledData) fixed, fixedSource, pattern);
      else if (fixed instanceof Reference)
        ok = checkReference(errors, path, focus, (Reference) fixed, fixedSource, pattern);
      else
        ok = rule(errors, IssueType.EXCEPTION, focus.line(), focus.col(), path, false, I18nConstants.INTERNAL_INT_BAD_TYPE, fixed.fhirType());
      List<Element> extensions = new ArrayList<Element>();
      focus.getNamedChildren("extension", extensions);
      if (fixed.getExtension().size() == 0) {
        ok = rule(errors, IssueType.VALUE, focus.line(), focus.col(), path, extensions.size() == 0 || pattern == true, I18nConstants.EXTENSION_EXT_FIXED_BANNED) && ok;
      } else if (rule(errors, IssueType.VALUE, focus.line(), focus.col(), path, extensions.size() == fixed.getExtension().size(), I18nConstants.EXTENSION_EXT_COUNT_MISMATCH, Integer.toString(fixed.getExtension().size()), Integer.toString(extensions.size()))) {
        for (Extension e : fixed.getExtension()) {
          Element ex = getExtensionByUrl(extensions, e.getUrl());
          if (rule(errors, IssueType.VALUE, focus.line(), focus.col(), path, ex != null, I18nConstants.EXTENSION_EXT_COUNT_NOTFOUND, e.getUrl())) {
            ok = checkFixedValue(errors, path, ex.getNamedChild("extension").getNamedChild("value"), e.getValue(), fixedSource, "extension.value", ex.getNamedChild("extension"), false) && ok;
          }
        }
      }
    }
    return ok;
  }

  private boolean checkHumanName(List<ValidationMessage> errors, String path, Element focus, HumanName fixed, String fixedSource, boolean pattern) {
    boolean ok = true;
    ok = checkFixedValue(errors, path + ".use", focus.getNamedChild("use"), fixed.getUseElement(), fixedSource, "use", focus, pattern);
    ok = checkFixedValue(errors, path + ".text", focus.getNamedChild("text"), fixed.getTextElement(), fixedSource, "text", focus, pattern);
    ok = checkFixedValue(errors, path + ".period", focus.getNamedChild("period"), fixed.getPeriod(), fixedSource, "period", focus, pattern);

    List<Element> parts = new ArrayList<Element>();
    if (!pattern || fixed.hasFamily()) {
      focus.getNamedChildren("family", parts);
      if (rule(errors, IssueType.VALUE, focus.line(), focus.col(), path, parts.size() > 0 == fixed.hasFamily(), I18nConstants.FIXED_TYPE_CHECKS_DT_NAME_FAMILY, (fixed.hasFamily() ? "1" : "0"), Integer.toString(parts.size()))) {
        for (int i = 0; i < parts.size(); i++)
          ok = checkFixedValue(errors, path + ".family", parts.get(i), fixed.getFamilyElement(), fixedSource, "family", focus, pattern) && ok;
      }
    }
    if (!pattern || fixed.hasGiven()) {
      focus.getNamedChildren("given", parts);
      if (rule(errors, IssueType.VALUE, focus.line(), focus.col(), path, parts.size() == fixed.getGiven().size(), I18nConstants.FIXED_TYPE_CHECKS_DT_NAME_GIVEN, Integer.toString(fixed.getGiven().size()), Integer.toString(parts.size()))) {
        for (int i = 0; i < parts.size(); i++)
          ok = checkFixedValue(errors, path + ".given", parts.get(i), fixed.getGiven().get(i), fixedSource, "given", focus, pattern) && ok;
      }
    }
    if (!pattern || fixed.hasPrefix()) {
      focus.getNamedChildren("prefix", parts);
      if (rule(errors, IssueType.VALUE, focus.line(), focus.col(), path, parts.size() == fixed.getPrefix().size(), I18nConstants.FIXED_TYPE_CHECKS_DT_NAME_PREFIX, Integer.toString(fixed.getPrefix().size()), Integer.toString(parts.size()))) {
        for (int i = 0; i < parts.size(); i++)
          ok = checkFixedValue(errors, path + ".prefix", parts.get(i), fixed.getPrefix().get(i), fixedSource, "prefix", focus, pattern) && ok;
      }
    }
    if (!pattern || fixed.hasSuffix()) {
      focus.getNamedChildren("suffix", parts);
      if (rule(errors, IssueType.VALUE, focus.line(), focus.col(), path, parts.size() == fixed.getSuffix().size(), I18nConstants.FIXED_TYPE_CHECKS_DT_NAME_SUFFIX, Integer.toString(fixed.getSuffix().size()), Integer.toString(parts.size()))) {
        for (int i = 0; i < parts.size(); i++)
          ok = checkFixedValue(errors, path + ".suffix", parts.get(i), fixed.getSuffix().get(i), fixedSource, "suffix", focus, pattern) && ok;
      }
    }
    return ok;
  }

  private boolean checkIdentifier(List<ValidationMessage> errors, String path, Element element, ElementDefinition context) {
    boolean ok = true;
    String system = element.getNamedChildValue("system");
    ok = rule(errors, IssueType.CODEINVALID, element.line(), element.col(), path, system == null || isIdentifierSystemReferenceValid(system), I18nConstants.TYPE_SPECIFIC_CHECKS_DT_IDENTIFIER_SYSTEM) && ok;
    if ("urn:ietf:rfc:3986".equals(system)) {
      String value = element.getNamedChildValue("value");
      ok = rule(errors, IssueType.CODEINVALID, element.line(), element.col(), path, value == null || isAbsolute(value), I18nConstants.TYPE_SPECIFIC_CHECKS_DT_IDENTIFIER_IETF_SYSTEM_VALUE) && ok; 
    }
    return ok;
  }

  private boolean checkIdentifier(List<ValidationMessage> errors, String path, Element focus, Identifier fixed, String fixedSource, boolean pattern) {
    boolean ok = true;
    ok = checkFixedValue(errors, path + ".use", focus.getNamedChild("use"), fixed.getUseElement(), fixedSource, "use", focus, pattern) && ok;
    ok = checkFixedValue(errors, path + ".type", focus.getNamedChild(TYPE), fixed.getType(), fixedSource, TYPE, focus, pattern) && ok;
    ok = checkFixedValue(errors, path + ".system", focus.getNamedChild("system"), fixed.getSystemElement(), fixedSource, "system", focus, pattern) && ok;
    ok = checkFixedValue(errors, path + ".value", focus.getNamedChild("value"), fixed.getValueElement(), fixedSource, "value", focus, pattern) && ok;
    ok = checkFixedValue(errors, path + ".period", focus.getNamedChild("period"), fixed.getPeriod(), fixedSource, "period", focus, pattern) && ok;
    ok = checkFixedValue(errors, path + ".assigner", focus.getNamedChild("assigner"), fixed.getAssigner(), fixedSource, "assigner", focus, pattern) && ok;
    return ok;
  }

  private boolean checkPeriod(List<ValidationMessage> errors, String path, Element focus, Period fixed, String fixedSource, boolean pattern) {
    boolean ok = true;
    ok = checkFixedValue(errors, path + ".start", focus.getNamedChild("start"), fixed.getStartElement(), fixedSource, "start", focus, pattern) && ok;
    ok = checkFixedValue(errors, path + ".end", focus.getNamedChild("end"), fixed.getEndElement(), fixedSource, "end", focus, pattern) && ok;
    return ok;
  }

  private boolean checkPrimitive(ValidatorHostContext hostContext, List<ValidationMessage> errors, String path, String type, ElementDefinition context, Element e, StructureDefinition profile, NodeStack node) throws FHIRException {
    boolean ok = true;
    if (isBlank(e.primitiveValue())) {
      if (e.primitiveValue() == null)
        ok = rule(errors, IssueType.INVALID, e.line(), e.col(), path, e.hasChildren(), I18nConstants.TYPE_SPECIFIC_CHECKS_DT_PRIMITIVE_VALUEEXT) && ok;
      else if (e.primitiveValue().length() == 0)
        ok = rule(errors, IssueType.INVALID, e.line(), e.col(), path, e.hasChildren(), I18nConstants.TYPE_SPECIFIC_CHECKS_DT_PRIMITIVE_NOTEMPTY) && ok;
      else if (StringUtils.isWhitespace(e.primitiveValue()))
        warning(errors, IssueType.INVALID, e.line(), e.col(), path, e.hasChildren(), I18nConstants.TYPE_SPECIFIC_CHECKS_DT_PRIMITIVE_WS);
      if (context.hasBinding()) {
        ok = rule(errors, IssueType.CODEINVALID, e.line(), e.col(), path, context.getBinding().getStrength() != BindingStrength.REQUIRED, I18nConstants.Terminology_TX_Code_ValueSet_MISSING) && ok;
      }
      return ok;
    } else {
      boolean hasBiDiControls = UnicodeUtilities.hasBiDiChars(e.primitiveValue());
      if (hasBiDiControls) {
        if (rule(errors, IssueType.CODEINVALID, e.line(), e.col(), path, !noUnicodeBiDiControlChars, I18nConstants.UNICODE_BIDI_CONTROLS_CHARS_DISALLOWED, UnicodeUtilities.replaceBiDiChars(e.primitiveValue()))) {
          String msg = UnicodeUtilities.checkUnicodeWellFormed(e.primitiveValue());
          warning(errors, IssueType.INVALID, e.line(), e.col(), path, msg == null, I18nConstants.UNICODE_BIDI_CONTROLS_CHARS_MATCH, msg);
        } else {
          ok = false;
        }
      }
    }
    String regex = context.getExtensionString(ToolingExtensions.EXT_REGEX);
    // there's a messy history here - this extension snhould only be on the element definition itself, but for historical reasons 
    //( see task 13328) it might also be found on one the types
    if (regex != null) {
      for (TypeRefComponent tr : context.getType()) {
        if (tr.hasExtension(ToolingExtensions.EXT_REGEX)) {
          regex = tr.getExtensionString(ToolingExtensions.EXT_REGEX);
          break;
        }
      }      
    }
    if (regex != null) {
      ok = rule(errors, IssueType.INVALID, e.line(), e.col(), path, e.primitiveValue().matches(regex), I18nConstants.TYPE_SPECIFIC_CHECKS_DT_PRIMITIVE_REGEX, e.primitiveValue(), regex) && ok;
    }
    if (!"xhtml".equals(type)) {
      if (securityChecks) {
        ok = rule(errors, IssueType.INVALID, e.line(), e.col(), path, !containsHtmlTags(e.primitiveValue()), I18nConstants.SECURITY_STRING_CONTENT_ERROR) && ok;
      } else if (!"markdown".equals(type)){
        hint(errors, IssueType.INVALID, e.line(), e.col(), path, !containsHtmlTags(e.primitiveValue()), I18nConstants.SECURITY_STRING_CONTENT_WARNING);
      }
    }
    
    
    if (type.equals("boolean")) {
      ok = rule(errors, IssueType.INVALID, e.line(), e.col(), path, "true".equals(e.primitiveValue()) || "false".equals(e.primitiveValue()), I18nConstants.TYPE_SPECIFIC_CHECKS_DT_BOOLEAN_VALUE) && ok;
    }
    if (type.equals("uri") || type.equals("oid") || type.equals("uuid") || type.equals("url") || type.equals("canonical")) {
      String url = e.primitiveValue();
      ok = rule(errors, IssueType.INVALID, e.line(), e.col(), path, !url.startsWith("oid:"), I18nConstants.TYPE_SPECIFIC_CHECKS_DT_URI_OID) && ok;
      ok = rule(errors, IssueType.INVALID, e.line(), e.col(), path, !url.startsWith("uuid:"), I18nConstants.TYPE_SPECIFIC_CHECKS_DT_URI_UUID) && ok;
      rule(errors, IssueType.INVALID, e.line(), e.col(), path, url.equals(url.trim().replace(" ", ""))
        // work around an old invalid example in a core package
        || "http://www.acme.com/identifiers/patient or urn:ietf:rfc:3986 if the Identifier.value itself is a full uri".equals(url), I18nConstants.TYPE_SPECIFIC_CHECKS_DT_URI_WS, url);
      ok = rule(errors, IssueType.INVALID, e.line(), e.col(), path, !context.hasMaxLength() || context.getMaxLength() == 0 || url.length() <= context.getMaxLength(), I18nConstants.TYPE_SPECIFIC_CHECKS_DT_PRIMITIVE_LENGTH, context.getMaxLength()) && ok;
      ok = rule(errors, IssueType.INVALID, e.line(), e.col(), path, !context.hasMaxLength() || context.getMaxLength() == 0 || e.primitiveValue().length() <= context.getMaxLength(), I18nConstants.TYPE_SPECIFIC_CHECKS_DT_PRIMITIVE_LENGTH, context.getMaxLength()) && ok;

      if (type.equals("oid")) {
        ok = rule(errors, IssueType.INVALID, e.line(), e.col(), path, url.startsWith("urn:oid:"), I18nConstants.TYPE_SPECIFIC_CHECKS_DT_OID_START) && ok;
      }
      if (type.equals("uuid")) {
        ok = rule(errors, IssueType.INVALID, e.line(), e.col(), path, url.startsWith("urn:uuid:"), I18nConstants.TYPE_SPECIFIC_CHECKS_DT_UUID_STRAT) && ok;
      }
      if (type.equals("canonical")) {
        ok = rule(errors, IssueType.INVALID, e.line(), e.col(), path, url.startsWith("#") || Utilities.isAbsoluteUrl(url), I18nConstants.TYPE_SPECIFIC_CHECKS_CANONICAL_ABSOLUTE, url) && ok;        
      }

      if (url != null && url.startsWith("urn:uuid:")) {
        ok = rule(errors, IssueType.INVALID, e.line(), e.col(), path, Utilities.isValidUUID(url.substring(9)), I18nConstants.TYPE_SPECIFIC_CHECKS_DT_UUID_VALID) && ok;
      }
      if (url != null && url.startsWith("urn:oid:")) {
        String cc = url.substring(8);
        // OIDs shorter than 5 chars are almost never valid for namespaces, except for the special OIDs 1.3.88 and 1.3.160
        ok = rule(errors, IssueType.INVALID, e.line(), e.col(), path, Utilities.isOid(cc) && (cc.lastIndexOf('.') >= 5 ||
            Utilities.existsInList(cc, "1.3.160", "1.3.88")), I18nConstants.TYPE_SPECIFIC_CHECKS_DT_OID_VALID, cc) && ok;
      }

      if (isCanonicalURLElement(e)) {
        // we get to here if this is a defining canonical URL (e.g. CodeSystem.url)
        // the URL must be an IRI if present
        ok = rule(errors, IssueType.INVALID, e.line(), e.col(), path, Utilities.isAbsoluteUrl(url), 
            node.isContained() ? I18nConstants.TYPE_SPECIFIC_CHECKS_CANONICAL_CONTAINED : I18nConstants.TYPE_SPECIFIC_CHECKS_CANONICAL_ABSOLUTE, url) && ok;                  
      } else if (!e.getProperty().getDefinition().getPath().equals("Bundle.entry.fullUrl")) { // we don't check fullUrl here; it's not a reference, it's a definition. It'll get checked as part of checking the bundle
        ok = validateReference(hostContext, errors, path, type, context, e, url) && ok;
      }
    }
    if (type.equals(ID) && !"Resource.id".equals(context.getBase().getPath())) {
      // work around an old issue with ElementDefinition.id
      if (!context.getPath().equals("ElementDefinition.id")) {
        ok = rule(errors, IssueType.INVALID, e.line(), e.col(), path, FormatUtilities.isValidId(e.primitiveValue()), I18nConstants.TYPE_SPECIFIC_CHECKS_DT_ID_VALID, e.primitiveValue()) && ok;
      }
    }
    if (type.equalsIgnoreCase("string") && e.hasPrimitiveValue()) {
      if (rule(errors, IssueType.INVALID, e.line(), e.col(), path, e.primitiveValue() == null || e.primitiveValue().length() > 0, I18nConstants.TYPE_SPECIFIC_CHECKS_DT_PRIMITIVE_NOTEMPTY)) {
        warning(errors, IssueType.INVALID, e.line(), e.col(), path, e.primitiveValue() == null || e.primitiveValue().trim().equals(e.primitiveValue()), I18nConstants.TYPE_SPECIFIC_CHECKS_DT_STRING_WS, prepWSPresentation(e.primitiveValue()));
        if (rule(errors, IssueType.INVALID, e.line(), e.col(), path, e.primitiveValue().length() <= 1048576, I18nConstants.TYPE_SPECIFIC_CHECKS_DT_STRING_LENGTH)) {
          ok = rule(errors, IssueType.INVALID, e.line(), e.col(), path, !context.hasMaxLength() || context.getMaxLength() == 0 || e.primitiveValue().length() <= context.getMaxLength(), I18nConstants.TYPE_SPECIFIC_CHECKS_DT_PRIMITIVE_LENGTH, context.getMaxLength()) && ok;
        } else {
          ok = false;
        }
      } else {
        ok = false;
      }
    }
    if (type.equals("dateTime")) {
      warning(errors, IssueType.INVALID, e.line(), e.col(), path, yearIsValid(e.primitiveValue()), I18nConstants.TYPE_SPECIFIC_CHECKS_DT_DATETIME_REASONABLE, e.primitiveValue());
      ok = rule(errors, IssueType.INVALID, e.line(), e.col(), path,
        e.primitiveValue()
          .matches("([0-9]([0-9]([0-9][1-9]|[1-9]0)|[1-9]00)|[1-9]000)(-(0[1-9]|1[0-2])(-(0[1-9]|[1-2][0-9]|3[0-1])(T([01][0-9]|2[0-3]):[0-5][0-9]:([0-5][0-9]|60)(\\.[0-9]+)?(Z|(\\+|-)((0[0-9]|1[0-3]):[0-5][0-9]|14:00))?)?)?)?"), I18nConstants.TYPE_SPECIFIC_CHECKS_DT_DATETIME_VALID, e.primitiveValue()) && ok;
      ok = rule(errors, IssueType.INVALID, e.line(), e.col(), path, !hasTime(e.primitiveValue()) || hasTimeZone(e.primitiveValue()), I18nConstants.TYPE_SPECIFIC_CHECKS_DT_DATETIME_TZ) && ok;
      ok = rule(errors, IssueType.INVALID, e.line(), e.col(), path, !context.hasMaxLength() || context.getMaxLength() == 0 || e.primitiveValue().length() <= context.getMaxLength(), I18nConstants.TYPE_SPECIFIC_CHECKS_DT_PRIMITIVE_LENGTH, context.getMaxLength()) && ok;
      try {
        DateTimeType dt = new DateTimeType(e.primitiveValue());
      } catch (Exception ex) {
        rule(errors, IssueType.INVALID, e.line(), e.col(), path, false, I18nConstants.TYPE_SPECIFIC_CHECKS_DT_DATETIME_VALID, ex.getMessage());
        ok = false;
      }
    }
    if (type.equals("time")) {
      ok = rule(errors, IssueType.INVALID, e.line(), e.col(), path,
        e.primitiveValue()
          .matches("([01][0-9]|2[0-3]):[0-5][0-9]:([0-5][0-9]|60)"), I18nConstants.TYPE_SPECIFIC_CHECKS_DT_TIME_VALID) && ok;
      try {
        TimeType dt = new TimeType(e.primitiveValue());
      } catch (Exception ex) {
        rule(errors, IssueType.INVALID, e.line(), e.col(), path, false, I18nConstants.TYPE_SPECIFIC_CHECKS_DT_TIME_VALID, ex.getMessage());
        ok = false;
      }
    }
    if (type.equals("date")) {
      warning(errors, IssueType.INVALID, e.line(), e.col(), path, yearIsValid(e.primitiveValue()), I18nConstants.TYPE_SPECIFIC_CHECKS_DT_DATETIME_REASONABLE, e.primitiveValue());
      ok = rule(errors, IssueType.INVALID, e.line(), e.col(), path, e.primitiveValue().matches("([0-9]([0-9]([0-9][1-9]|[1-9]0)|[1-9]00)|[1-9]000)(-(0[1-9]|1[0-2])(-(0[1-9]|[1-2][0-9]|3[0-1]))?)?"), I18nConstants.TYPE_SPECIFIC_CHECKS_DT_DATE_VALID) && ok;
      ok = rule(errors, IssueType.INVALID, e.line(), e.col(), path, !context.hasMaxLength() || context.getMaxLength() == 0 || e.primitiveValue().length() <= context.getMaxLength(), I18nConstants.TYPE_SPECIFIC_CHECKS_DT_PRIMITIVE_LENGTH, context.getMaxLength()) && ok;
      try {
        DateType dt = new DateType(e.primitiveValue());
      } catch (Exception ex) {
        rule(errors, IssueType.INVALID, e.line(), e.col(), path, false, I18nConstants.TYPE_SPECIFIC_CHECKS_DT_DATE_VALID, ex.getMessage());
        ok = false;
      }
    }
    if (type.equals("base64Binary")) {
      String encoded = e.primitiveValue();
      if (isNotBlank(encoded)) {
        boolean bok = isValidBase64(encoded);
        if (!bok) {
          String value = encoded.length() < 100 ? encoded : "(snip)";
          ok = rule(errors, IssueType.INVALID, e.line(), e.col(), path, false, I18nConstants.TYPE_SPECIFIC_CHECKS_DT_BASE64_VALID, value) && ok;
        } else {
          boolean wsok = !base64HasWhitespace(encoded);
          if (VersionUtilities.isR5VerOrLater(this.context.getVersion())) {
            ok = rule(errors, IssueType.INVALID, e.line(), e.col(), path, wsok, I18nConstants.TYPE_SPECIFIC_CHECKS_DT_BASE64_NO_WS_ERROR) && ok;            
          } else {
            warning(errors, IssueType.INVALID, e.line(), e.col(), path, wsok, I18nConstants.TYPE_SPECIFIC_CHECKS_DT_BASE64_NO_WS_WARNING);            
          }
        }
        if (bok && context.hasExtension(ToolingExtensions.EXT_MAX_SIZE)) {
          int size = countBase64DecodedBytes(encoded);
          long def = Long.parseLong(ToolingExtensions.readStringExtension(context, ToolingExtensions.EXT_MAX_SIZE));
          ok = rule(errors, IssueType.STRUCTURE, e.line(), e.col(), path, size <= def, I18nConstants.TYPE_SPECIFIC_CHECKS_DT_BASE64_TOO_LONG, size, def) && ok;
        }

      }
    }
    if (type.equals("integer") || type.equals("unsignedInt") || type.equals("positiveInt")) {
      if (rule(errors, IssueType.INVALID, e.line(), e.col(), path, Utilities.isInteger(e.primitiveValue()), I18nConstants.TYPE_SPECIFIC_CHECKS_DT_INTEGER_VALID, e.primitiveValue())) {
        Integer v = new Integer(e.getValue()).intValue();
        ok = rule(errors, IssueType.INVALID, e.line(), e.col(), path, !context.hasMaxValueIntegerType() || !context.getMaxValueIntegerType().hasValue() || (context.getMaxValueIntegerType().getValue() >= v), I18nConstants.TYPE_SPECIFIC_CHECKS_DT_INTEGER_GT, (context.hasMaxValueIntegerType() ? context.getMaxValueIntegerType() : "")) && ok;
        ok = rule(errors, IssueType.INVALID, e.line(), e.col(), path, !context.hasMinValueIntegerType() || !context.getMinValueIntegerType().hasValue() || (context.getMinValueIntegerType().getValue() <= v), I18nConstants.TYPE_SPECIFIC_CHECKS_DT_INTEGER_LT, (context.hasMinValueIntegerType() ? context.getMinValueIntegerType() : "")) && ok;
        if (type.equals("unsignedInt"))
          ok = rule(errors, IssueType.INVALID, e.line(), e.col(), path, v >= 0, I18nConstants.TYPE_SPECIFIC_CHECKS_DT_INTEGER_LT0) && ok;
        if (type.equals("positiveInt"))
          ok = rule(errors, IssueType.INVALID, e.line(), e.col(), path, v > 0, I18nConstants.TYPE_SPECIFIC_CHECKS_DT_INTEGER_LT1) && ok;
      }
    }
    if (type.equals("integer64")) {
      if (rule(errors, IssueType.INVALID, e.line(), e.col(), path, Utilities.isLong(e.primitiveValue()), I18nConstants.TYPE_SPECIFIC_CHECKS_DT_INTEGER64_VALID, e.primitiveValue())) {
        Long v = new Long(e.getValue()).longValue();
        ok = rule(errors, IssueType.INVALID, e.line(), e.col(), path, !context.hasMaxValueInteger64Type() || !context.getMaxValueInteger64Type().hasValue() || (context.getMaxValueInteger64Type().getValue() >= v), I18nConstants.TYPE_SPECIFIC_CHECKS_DT_INTEGER_GT, (context.hasMaxValueInteger64Type() ? context.getMaxValueInteger64Type() : "")) && ok;
        ok = rule(errors, IssueType.INVALID, e.line(), e.col(), path, !context.hasMinValueInteger64Type() || !context.getMinValueInteger64Type().hasValue() || (context.getMinValueInteger64Type().getValue() <= v), I18nConstants.TYPE_SPECIFIC_CHECKS_DT_INTEGER_LT, (context.hasMinValueInteger64Type() ? context.getMinValueInteger64Type() : "")) && ok;
        if (type.equals("unsignedInt"))
          ok = rule(errors, IssueType.INVALID, e.line(), e.col(), path, v >= 0, I18nConstants.TYPE_SPECIFIC_CHECKS_DT_INTEGER_LT0) && ok;
        if (type.equals("positiveInt"))
          ok = rule(errors, IssueType.INVALID, e.line(), e.col(), path, v > 0, I18nConstants.TYPE_SPECIFIC_CHECKS_DT_INTEGER_LT1) && ok;
      } else {
        ok = false;
      }
    }
    if (type.equals("decimal")) {
      if (e.primitiveValue() != null) {
        DecimalStatus ds = Utilities.checkDecimal(e.primitiveValue(), true, false);
        if (rule(errors, IssueType.INVALID, e.line(), e.col(), path, ds == DecimalStatus.OK || ds == DecimalStatus.RANGE, I18nConstants.TYPE_SPECIFIC_CHECKS_DT_DECIMAL_VALID, e.primitiveValue())) {
          warning(errors, IssueType.VALUE, e.line(), e.col(), path, ds != DecimalStatus.RANGE, I18nConstants.TYPE_SPECIFIC_CHECKS_DT_DECIMAL_RANGE, e.primitiveValue());
          try {            
            Decimal v = new Decimal(e.getValue());
            if (context.hasMaxValueDecimalType() && context.getMaxValueDecimalType().hasValue()) {
              ok = rule(errors, IssueType.INVALID, e.line(), e.col(), path, checkDecimalMaxValue(v, context.getMaxValueDecimalType().getValue()), I18nConstants.TYPE_SPECIFIC_CHECKS_DT_DECIMAL_GT, context.getMaxValueDecimalType()) && ok;
            } else if (context.hasMaxValueIntegerType() && context.getMaxValueIntegerType().hasValue()) {
              // users can also provide a max integer type. It's not clear whether that's actually valid, but we'll check for it anyway
              ok = rule(errors, IssueType.INVALID, e.line(), e.col(), path, checkDecimalMaxValue(v, new BigDecimal(context.getMaxValueIntegerType().getValue())), I18nConstants.TYPE_SPECIFIC_CHECKS_DT_DECIMAL_GT, context.getMaxValueIntegerType()) && ok;
            }
            
            if (context.hasMinValueDecimalType() && context.getMaxValueDecimalType().hasValue()) {
              ok = rule(errors, IssueType.INVALID, e.line(), e.col(), path, checkDecimalMinValue(v, context.getMaxValueDecimalType().getValue()), I18nConstants.TYPE_SPECIFIC_CHECKS_DT_DECIMAL_LT, context.getMaxValueDecimalType()) && ok;
            } else if (context.hasMinValueIntegerType() && context.getMaxValueIntegerType().hasValue()) {
              ok = rule(errors, IssueType.INVALID, e.line(), e.col(), path, checkDecimalMinValue(v, new BigDecimal(context.getMaxValueIntegerType().getValue())), I18nConstants.TYPE_SPECIFIC_CHECKS_DT_DECIMAL_LT, context.getMaxValueIntegerType()) && ok;
            }
          } catch (Exception ex) {
            // should never happen?
          }
        } else {
          ok = false;
        }
      }
      if (context.hasExtension(ToolingExtensions.EXT_MAX_DECIMALS)) {
        int dp = e.primitiveValue().contains(".") ? e.primitiveValue().substring(e.primitiveValue().indexOf(".")+1).length() : 0;
        int def = Integer.parseInt(ToolingExtensions.readStringExtension(context, ToolingExtensions.EXT_MAX_DECIMALS));
        ok = rule(errors, IssueType.STRUCTURE, e.line(), e.col(), path, dp <= def, I18nConstants.TYPE_SPECIFIC_CHECKS_DT_DECIMAL_CHARS, dp, def) && ok;
      }
    }
    if (type.equals("instant")) {
      ok = rule(errors, IssueType.INVALID, e.line(), e.col(), path,
        e.primitiveValue().matches("-?[0-9]{4}-(0[1-9]|1[0-2])-(0[1-9]|[1-2][0-9]|3[0-1])T([01][0-9]|2[0-3]):[0-5][0-9]:([0-5][0-9]|60)(\\.[0-9]+)?(Z|(\\+|-)((0[0-9]|1[0-3]):[0-5][0-9]|14:00))"), I18nConstants.TYPE_SPECIFIC_CHECKS_DT_DATETIME_REGEX, e.primitiveValue()) && ok;
      warning(errors, IssueType.INVALID, e.line(), e.col(), path, yearIsValid(e.primitiveValue()), I18nConstants.TYPE_SPECIFIC_CHECKS_DT_DATETIME_REASONABLE, e.primitiveValue());
      try {
        InstantType dt = new InstantType(e.primitiveValue());
      } catch (Exception ex) {
        rule(errors, IssueType.INVALID, e.line(), e.col(), path, false, I18nConstants.TYPE_SPECIFIC_CHECKS_DT_INSTANT_VALID, ex.getMessage());
        ok = false;
      }
    }

    if (type.equals("code") && e.primitiveValue() != null) {
      // Technically, a code is restricted to string which has at least one character and no leading or trailing whitespace, and where there is no whitespace
      // other than single spaces in the contents
      ok = rule(errors, IssueType.INVALID, e.line(), e.col(), path, passesCodeWhitespaceRules(e.primitiveValue()), I18nConstants.TYPE_SPECIFIC_CHECKS_DT_CODE_WS, e.primitiveValue()) && ok;
      ok = rule(errors, IssueType.INVALID, e.line(), e.col(), path, !context.hasMaxLength() || context.getMaxLength() == 0 || e.primitiveValue().length() <= context.getMaxLength(), I18nConstants.TYPE_SPECIFIC_CHECKS_DT_PRIMITIVE_LENGTH, context.getMaxLength()) && ok;
    }

    if (context.hasBinding() && e.primitiveValue() != null) {
      // special cases
      if ("StructureDefinition.type".equals(context.getPath()) && "http://hl7.org/fhir/StructureDefinition/StructureDefinition".equals(profile.getUrl())) {
        ok = checkTypeValue(errors, path, e, node.getElement());
      } else {
        ok = checkPrimitiveBinding(hostContext, errors, path, type, context, e, profile, node) && ok;
      }
    }

    if (type.equals("markdown") && htmlInMarkdownCheck != HtmlInMarkdownCheck.NONE) {
      String raw = e.primitiveValue();
      String processed = MarkDownProcessor.preProcess(raw);
      if (!raw.equals(processed)) {
        int i = 0;
        while (i < raw.length() && raw.charAt(1) == processed.charAt(i)) {
          i++;
        }
        if (i < raw.length()-1 ) {
          ok = warningOrError(htmlInMarkdownCheck == HtmlInMarkdownCheck.ERROR, errors, IssueType.INVALID, e.line(), e.col(), path, false, I18nConstants.TYPE_SPECIFIC_CHECKS_DT_MARKDOWN_HTML, raw.subSequence(i, i+2)) && ok;
        } else {
          ok = warningOrError(htmlInMarkdownCheck == HtmlInMarkdownCheck.ERROR, errors, IssueType.INVALID, e.line(), e.col(), path, false, I18nConstants.TYPE_SPECIFIC_CHECKS_DT_MARKDOWN_HTML, raw) && ok;
        }
      }
    }
    if (type.equals("xhtml")) {
      XhtmlNode xhtml = e.getXhtml();
      if (xhtml != null) { // if it is null, this is an error already noted in the parsers
        // check that the namespace is there and correct.
        String ns = xhtml.getNsDecl();
        ok = rule(errors, IssueType.INVALID, e.line(), e.col(), path, FormatUtilities.XHTML_NS.equals(ns), I18nConstants.XHTML_XHTML_NS_INVALID, ns, FormatUtilities.XHTML_NS) && ok;
        // check that inner namespaces are all correct
        checkInnerNS(errors, e, path, xhtml.getChildNodes());
        ok = rule(errors, IssueType.INVALID, e.line(), e.col(), path, "div".equals(xhtml.getName()), I18nConstants.XHTML_XHTML_NAME_INVALID, ns) && ok;
        // check that no illegal elements and attributes have been used
        ok = checkInnerNames(errors, e, path, xhtml.getChildNodes(), false) && ok;
        ok = checkUrls(errors, e, path, xhtml.getChildNodes()) && ok;
      }
    }

    if (context.hasFixed()) {
      ok = checkFixedValue(errors, path, e, context.getFixed(), profile.getVersionedUrl(), context.getSliceName(), null, false) && ok;
    }
    if (context.hasPattern()) {
      ok = checkFixedValue(errors, path, e, context.getPattern(), profile.getVersionedUrl(), context.getSliceName(), null, true) && ok;
    }

    // for nothing to check
    return ok;
  }

  private boolean checkTypeValue(List<ValidationMessage> errors, String path, Element e, Element sd) {
    String v = e.primitiveValue();
    if (v == null) {
      return rule(errors, IssueType.INVALID, e.line(), e.col(), path, false, I18nConstants.SD_TYPE_MISSING);
    }
    String url = sd.getChildValue("url");
    String d = sd.getChildValue("derivation"); 
    String k = sd.getChildValue("kind"); 
    if (Utilities.isAbsoluteUrl(v)) {
      warning(errors, IssueType.INVALID, e.line(), e.col(), path, ns(v).equals(ns(url)) || ns(v).equals(ns(url).replace("StructureDefinition/", "")), I18nConstants.SD_TYPE_NOT_MATCH_NS, v, url);
      return rule(errors, IssueType.INVALID, e.line(), e.col(), path, "logical".equals(k), I18nConstants.SD_TYPE_NOT_LOGICAL, v, k);
    } else {
      boolean tok = false;
      for (StructureDefinition t : context.fetchResourcesByType(StructureDefinition.class)) {
        if (t.hasUserData("package") && t.getUserString("package").startsWith("hl7.fhir.r") && v.equals(t.getType())) {
          tok = true;
        }
      }
      if (tok) {
        if (!(("http://hl7.org/fhir/StructureDefinition/"+v).equals(url))) {
          return rule(errors, IssueType.INVALID, e.line(), e.col(), path, "constraint".equals(d), I18nConstants.SD_TYPE_NOT_DERIVED, v);
        } else {
          return true;
        }
      } else {
        return rule(errors, IssueType.INVALID, e.line(), e.col(), path, tok, I18nConstants.SD_TYPE_NOT_LOCAL, v);
      }
    }
  }

  private String ns(String url) {
    return url.contains("/") ? url.substring(0, url.lastIndexOf("/")) : url;
  }

  private Object prepWSPresentation(String s) {
    if (Utilities.noString(s)) {
      return "";
    }
    if (!StringUtils.containsWhitespace(s.trim())) {
      return s;
    }
    int b = 0;
    while (Character.isWhitespace(s.charAt(b))) {
      b++;
    }
    while (!Character.isWhitespace(s.charAt(b))) {
      b++;
    }
    int e = s.length() - 1;
    while (Character.isWhitespace(s.charAt(e))) {
      e--;
    }
    while (!Character.isWhitespace(s.charAt(e))) {
      e--;
    }
    return s.substring(0, b)+"..."+s.substring(e+1);
  }

  public boolean validateReference(ValidatorHostContext hostContext, List<ValidationMessage> errors, String path, String type, ElementDefinition context, Element e, String url) {
    boolean ok = true;
    // now, do we check the URI target?
    if (fetcher != null && !type.equals("uuid")) {
      boolean found;
      try {
        found = isDefinitionURL(url) || (allowExamples && (url.contains("example.org") || url.contains("acme.com")) || url.contains("acme.org")) || (url.startsWith("http://hl7.org/fhir/tools")) || 
            SpecialExtensions.isKnownExtension(url) || isXverUrl(url);
        if (!found) {
          found = fetcher.resolveURL(this, hostContext, path, url, type);
        }
      } catch (IOException e1) {
        found = false;
      }
      if (!found) {
        if (type.equals("canonical")) {
          ReferenceValidationPolicy rp = policyAdvisor == null ? ReferenceValidationPolicy.CHECK_VALID : policyAdvisor.policyForReference(this, hostContext, path, url);
          if (rp == ReferenceValidationPolicy.CHECK_EXISTS || rp == ReferenceValidationPolicy.CHECK_EXISTS_AND_TYPE) {
            ok = rule(errors, IssueType.INVALID, e.line(), e.col(), path, false, I18nConstants.TYPE_SPECIFIC_CHECKS_DT_CANONICAL_RESOLVE, url) && ok;
          } else {
            hint(errors, IssueType.INVALID, e.line(), e.col(), path, false, I18nConstants.TYPE_SPECIFIC_CHECKS_DT_CANONICAL_RESOLVE, url);
          }
        } else {
          if (url.contains("hl7.org") || url.contains("fhir.org")) {
            ok = rule(errors, IssueType.INVALID, e.line(), e.col(), path, false, I18nConstants.TYPE_SPECIFIC_CHECKS_DT_URL_RESOLVE, url) && ok;;
          } else if (url.contains("example.org") || url.contains("acme.com")) {
            ok = rule(errors, IssueType.INVALID, e.line(), e.col(), path, false, I18nConstants.TYPE_SPECIFIC_CHECKS_DT_URL_EXAMPLE, url) && ok;;
          } else {
            warning(errors, IssueType.INVALID, e.line(), e.col(), path, false, I18nConstants.TYPE_SPECIFIC_CHECKS_DT_URL_RESOLVE, url);
          }
        }
      } else {
        if (type.equals("canonical")) {
          ReferenceValidationPolicy rp = policyAdvisor == null ? ReferenceValidationPolicy.CHECK_VALID : policyAdvisor.policyForReference(this, hostContext, path, url);
          if (rp == ReferenceValidationPolicy.CHECK_EXISTS_AND_TYPE || rp == ReferenceValidationPolicy.CHECK_TYPE_IF_EXISTS || rp == ReferenceValidationPolicy.CHECK_VALID) {
            try {
              Resource r = null;
              if (url.startsWith("#")) {
                r = loadContainedResource(errors, path, hostContext.getRootResource(), url.substring(1), Resource.class);
              }
              if (r == null) {
               r = fetcher.fetchCanonicalResource(this, url);
              }
              if (r == null) {
                r = this.context.fetchResource(Resource.class, url);
              }
              if (r == null) {
                warning(errors, IssueType.INVALID, e.line(), e.col(), path, rp != ReferenceValidationPolicy.CHECK_VALID, I18nConstants.TYPE_SPECIFIC_CHECKS_DT_CANONICAL_RESOLVE_NC, url);                    
              } else if (rule(errors, IssueType.INVALID, e.line(), e.col(), path, isCorrectCanonicalType(r, context), I18nConstants.TYPE_SPECIFIC_CHECKS_DT_CANONICAL_TYPE, url, r.fhirType(), listExpectedCanonicalTypes(context))) {
                if (rp == ReferenceValidationPolicy.CHECK_VALID) {
                  // todo....
                }
              }
            } catch (Exception ex) {
              // won't happen 
            }
          }
        }            
      }
    }
    return ok;
  }

  private Set<String> listExpectedCanonicalTypes(ElementDefinition context) {
    Set<String> res = new HashSet<>();
    TypeRefComponent tr = context.getType("canonical");
    if (tr != null) {
      for (CanonicalType p : tr.getTargetProfile()) {
        String url = p.getValue();
        StructureDefinition sd = this.context.fetchResource(StructureDefinition.class, url);
        if (sd != null) {
          res.add(sd.getType());
        } else {
          if (url != null && url.startsWith("http://hl7.org/fhir/StructureDefinition/")) {
            res.add(url.substring("http://hl7.org/fhir/StructureDefinition/".length()));
          }
        }
      }
    }
    return res;
  }

  private boolean isCorrectCanonicalType(Resource r, ElementDefinition context) {
    TypeRefComponent tr = context.getType("canonical");
    if (tr != null) {
      for (CanonicalType p : tr.getTargetProfile()) {
        if (isCorrectCanonicalType(r, p)) {
          return true;
        }
      }
      if (tr.getTargetProfile().isEmpty()) {
        return true;
      }
    }
    return false;
  }

  private boolean isCorrectCanonicalType(Resource r, CanonicalType p) {
    String url = p.getValue();
    String t = null;
    StructureDefinition sd = context.fetchResource(StructureDefinition.class, url);
    if (sd != null) {
      t = sd.getType();
    } else if (url.startsWith("http://hl7.org/fhir/StructureDefinition/")) {
      t = url.substring("http://hl7.org/fhir/StructureDefinition/".length());
    } else {
      return false;
    }
    return Utilities.existsInList(t, "Resource", "CanonicalResource") || t.equals(r.fhirType());
  }

  private boolean isCanonicalURLElement(Element e) {
    if (e.getProperty() == null || e.getProperty().getDefinition() == null) {
      return false;
    }
    String path = e.getProperty().getDefinition().getBase().getPath();
    if (path == null) {
      return false;
    }
    String[] p = path.split("\\."); 
    if (p.length != 2) {
      return false;
    }
    if (!"url".equals(p[1])) {
      return false;
    }
    return Utilities.existsInList(p[0], VersionUtilities.getCanonicalResourceNames(context.getVersion()));
  }

  private boolean containsHtmlTags(String cnt) {
    int i = cnt.indexOf("<");
    while (i > -1) {
      cnt = cnt.substring(i+1);
      i = cnt.indexOf("<");
      int e = cnt.indexOf(">");
      if (e > -1 && e < i) {
        String s = cnt.substring(0, e);
        if (s.matches(HTML_FRAGMENT_REGEX)) {
          return true;
        }
      }
    }
    return false;
  }

  /**
   * Technically this is not bulletproof as some invalid base64 won't be caught,
   * but I think it's good enough. The original code used Java8 Base64 decoder
   * but I've replaced it with a regex for 2 reasons:
   * 1. This code will run on any version of Java
   * 2. This code doesn't actually decode, which is much easier on memory use for big payloads
   */
  private boolean isValidBase64(String theEncoded) {
    if (theEncoded == null) {
      return false;
    }
    int charCount = 0;
    boolean ok = true;
    for (int i = 0; i < theEncoded.length(); i++) {
      char nextChar = theEncoded.charAt(i);
      if (Character.isWhitespace(nextChar)) {
        continue;
      }
      if (Character.isLetterOrDigit(nextChar)) {
        charCount++;
      }
      if (nextChar == '/' || nextChar == '=' || nextChar == '+') {
        charCount++;
      }
    }

    if (charCount > 0 && charCount % 4 != 0) {
      ok = false;
    }
    return ok;
  }

  private boolean base64HasWhitespace(String theEncoded) {
    if (theEncoded == null) {
      return false;
    }
    for (int i = 0; i < theEncoded.length(); i++) {
      char nextChar = theEncoded.charAt(i);
      if (Character.isWhitespace(nextChar)) {
        return true;
      }
    }
    return false;

  }


  private int countBase64DecodedBytes(String theEncoded) {
    Base64InputStream inputStream = new Base64InputStream(new ByteArrayInputStream(theEncoded.getBytes(StandardCharsets.UTF_8)));
    try {
      try {
        for (int counter = 0; ; counter++) {
          if (inputStream.read() == -1) {
            return counter;
          }
        }
      } finally {
          inputStream.close();
      }
    } catch (IOException e) {
      throw new IllegalStateException(e); // should not happen
    }
  }

  private boolean isDefinitionURL(String url) {
    return Utilities.existsInList(url, "http://hl7.org/fhirpath/System.Boolean", "http://hl7.org/fhirpath/System.String", "http://hl7.org/fhirpath/System.Integer",
      "http://hl7.org/fhirpath/System.Decimal", "http://hl7.org/fhirpath/System.Date", "http://hl7.org/fhirpath/System.Time", "http://hl7.org/fhirpath/System.DateTime", "http://hl7.org/fhirpath/System.Quantity");
  }

  private boolean checkInnerNames(List<ValidationMessage> errors, Element e, String path, List<XhtmlNode> list, boolean inPara) {
    boolean ok = true;
    for (XhtmlNode node : list) {
      if (node.getNodeType() == NodeType.Comment) {
        rule(errors, IssueType.INVALID, e.line(), e.col(), path, !node.getContent().startsWith("DOCTYPE"), I18nConstants.XHTML_XHTML_DOCTYPE_ILLEGAL);
      }
      if (node.getNodeType() == NodeType.Element) {
        rule(errors, IssueType.INVALID, e.line(), e.col(), path, Utilities.existsInList(node.getName(),
          "p", "br", "div", "h1", "h2", "h3", "h4", "h5", "h6", "a", "span", "b", "em", "i", "strong",
          "small", "big", "tt", "small", "dfn", "q", "var", "abbr", "acronym", "cite", "blockquote", "hr", "address", "bdo", "kbd", "q", "sub", "sup",
          "ul", "ol", "li", "dl", "dt", "dd", "pre", "table", "caption", "colgroup", "col", "thead", "tr", "tfoot", "tbody", "th", "td",
          "code", "samp", "img", "map", "area"), I18nConstants.XHTML_XHTML_ELEMENT_ILLEGAL, node.getName());
        
        for (String an : node.getAttributes().keySet()) {
          boolean bok = an.startsWith("xmlns") || Utilities.existsInList(an,
            "title", "style", "class", ID, "lang", "xml:lang", "dir", "accesskey", "tabindex",
            // tables
            "span", "width", "align", "valign", "char", "charoff", "abbr", "axis", "headers", "scope", "rowspan", "colspan") ||

            Utilities.existsInList(node.getName() + "." + an, "a.href", "a.name", "img.src", "img.border", "div.xmlns", "blockquote.cite", "q.cite",
              "a.charset", "a.type", "a.name", "a.href", "a.hreflang", "a.rel", "a.rev", "a.shape", "a.coords", "img.src",
              "img.alt", "img.longdesc", "img.height", "img.width", "img.usemap", "img.ismap", "map.name", "area.shape",
              "area.coords", "area.href", "area.nohref", "area.alt", "table.summary", "table.width", "table.border",
              "table.frame", "table.rules", "table.cellspacing", "table.cellpadding", "pre.space", "td.nowrap"
            );          
          if (!bok) {
            rule(errors, IssueType.INVALID, e.line(), e.col(), path, false, I18nConstants.XHTML_XHTML_ATTRIBUTE_ILLEGAL, an, node.getName());
          }
        }
        
        ok = rule(errors, IssueType.INVALID, e.line(), e.col(), path, !(inPara && Utilities.existsInList(node.getName(), "div",  "blockquote", "table", "ol", "ul", "p")) , I18nConstants.XHTML_XHTML_ELEMENT_ILLEGAL_IN_PARA, node.getName()) && ok;
        
        ok = checkInnerNames(errors, e, path, node.getChildNodes(), inPara || "p".equals(node.getName())) && ok;
      }
    }
    return ok;
  }

  private boolean checkUrls(List<ValidationMessage> errors, Element e, String path, List<XhtmlNode> list) {
    boolean ok = true;
    for (XhtmlNode node : list) {
      if (node.getNodeType() == NodeType.Element) {
        if ("a".equals(node.getName())) {
          String msg = checkValidUrl(node.getAttribute("href"));
          ok = rule(errors, IssueType.INVALID, e.line(), e.col(), path, msg == null, I18nConstants.XHTML_URL_INVALID, node.getAttribute("href"), msg) && ok;
        } else if ("img".equals(node.getName())) {
          String msg = checkValidUrl(node.getAttribute("src"));
          ok = rule(errors, IssueType.INVALID, e.line(), e.col(), path, msg == null, I18nConstants.XHTML_URL_INVALID, node.getAttribute("src"), msg) && ok;
        }
        ok = checkUrls(errors, e, path, node.getChildNodes()) && ok;
      }
    }
    return ok;
  }

  private String checkValidUrl(String value) {
    if (value == null) {
      return null;
    }
    if (Utilities.noString(value)) {
      return context.formatMessage(I18nConstants.XHTML_URL_EMPTY);
    }

    if (value.startsWith("data:")) {
      String[] p = value.substring(5).split("\\,");
      if (p.length < 2) {
        return context.formatMessage(I18nConstants.XHTML_URL_DATA_NO_DATA, value);        
      } else if (p.length > 2) {
        return context.formatMessage(I18nConstants.XHTML_URL_DATA_DATA_INVALID_COMMA, value);                
      } else if (!p[0].endsWith(";base64") || !isValidBase64(p[1])) {
        return context.formatMessage(I18nConstants.XHTML_URL_DATA_DATA_INVALID, value);                        
      } else {
        if (p[0].startsWith(" ")) {
          p[0] = p[0].trim(); 
        }
        String mMsg = checkValidMimeType(p[0].substring(0, p[0].lastIndexOf(";")));
        if (mMsg != null) {
          return context.formatMessage(I18nConstants.XHTML_URL_DATA_MIMETYPE, value, mMsg);                  
        }
      }
      return null;
    } else {
      Set<Character> invalidChars = new HashSet<>();
      int c = 0;
      for (char ch : value.toCharArray()) {
        if (!(Character.isDigit(ch) || Character.isAlphabetic(ch) || Utilities.existsInList(ch, ';', '?', ':', '@', '&', '=', '+', '$', '.', ',', '/', '%', '-', '_', '~', '#', '[', ']', '!', '\'', '(', ')', '*', '|' ))) {
          c++;
          invalidChars.add(ch);
        }
      }
      if (invalidChars.isEmpty()) {
        return null;
      } else {
        return context.formatMessagePlural(c, I18nConstants.XHTML_URL_INVALID_CHARS, invalidChars.toString());
      }
    }
  }

  private String checkValidMimeType(String mt) {
    if (!mt.matches("^(\\w+|\\*)\\/(\\w+|\\*)((;\\s*(\\w+)=\\s*(\\S+))?)$")) {
      return "Mime type invalid";
    }
    return null;
  }

  private void checkInnerNS(List<ValidationMessage> errors, Element e, String path, List<XhtmlNode> list) {
    for (XhtmlNode node : list) {
      if (node.getNodeType() == NodeType.Element) {
        String ns = node.getNsDecl();
        rule(errors, IssueType.INVALID, e.line(), e.col(), path, ns == null || FormatUtilities.XHTML_NS.equals(ns), I18nConstants.XHTML_XHTML_NS_INVALID, ns, FormatUtilities.XHTML_NS);
        checkInnerNS(errors, e, path, node.getChildNodes());
      }
    }
  }

  private boolean checkPrimitiveBinding(ValidatorHostContext hostContext, List<ValidationMessage> errors, String path, String type, ElementDefinition elementContext, Element element, StructureDefinition profile, NodeStack stack) {
    // We ignore bindings that aren't on string, uri or code
    if (!element.hasPrimitiveValue() || !("code".equals(type) || "string".equals(type) || "uri".equals(type) || "url".equals(type) || "canonical".equals(type))) {
      return true;
    }
    if (noTerminologyChecks)
      return true;
    
    boolean ok = true;
    String value = element.primitiveValue();
    // System.out.println("check "+value+" in "+path);

    // firstly, resolve the value set
    ElementDefinitionBindingComponent binding = elementContext.getBinding();
    if (binding.hasValueSet()) {
      ValueSet vs = resolveBindingReference(profile, binding.getValueSet(), profile.getUrl());
      if (vs == null) { 
        CodeSystem cs = context.fetchCodeSystem(binding.getValueSet());
        if (rule(errors, IssueType.CODEINVALID, element.line(), element.col(), path, cs == null, I18nConstants.TERMINOLOGY_TX_VALUESET_NOTFOUND_CS, describeReference(binding.getValueSet()))) {
          warning(errors, IssueType.CODEINVALID, element.line(), element.col(), path, vs != null, I18nConstants.TERMINOLOGY_TX_VALUESET_NOTFOUND, describeReference(binding.getValueSet()));
        } else {
          ok = false;
        }
      } else {
        CodedContentValidationPolicy validationPolicy = getPolicyAdvisor() == null ?
            CodedContentValidationPolicy.VALUESET : getPolicyAdvisor().policyForCodedContent(this, hostContext, stack.getLiteralPath(), elementContext, profile, BindingKind.PRIMARY, vs, new ArrayList<>());

        if (validationPolicy != CodedContentValidationPolicy.IGNORE) {
          long t = System.nanoTime();
          ValidationResult vr = null;
          if (binding.getStrength() != BindingStrength.EXAMPLE) {
            ValidationOptions options = baseOptions.setLanguage(stack.getWorkingLang()).guessSystem();
            if (validationPolicy == CodedContentValidationPolicy.CODE) {
              options = options.noCheckValueSetMembership();              
            }
            vr = checkCodeOnServer(stack, vs, value, options);
          }
          timeTracker.tx(t, "vc "+value+"");
          if (binding.getStrength() == BindingStrength.REQUIRED) {
            removeTrackedMessagesForLocation(errors, element, path);
          }
          if (vr != null && !vr.isOk()) {
            if (vr.IsNoService())
              txHint(errors, vr.getTxLink(), IssueType.CODEINVALID, element.line(), element.col(), path, false, I18nConstants.TERMINOLOGY_TX_NOVALID_15, value);
            else if (binding.getStrength() == BindingStrength.REQUIRED)
              ok = txRule(errors, vr.getTxLink(), IssueType.CODEINVALID, element.line(), element.col(), path, false, I18nConstants.TERMINOLOGY_TX_NOVALID_16, value, describeReference(binding.getValueSet(), vs), getErrorMessage(vr.getMessage())) && ok;
            else if (binding.getStrength() == BindingStrength.EXTENSIBLE) {
              if (binding.hasExtension(ToolingExtensions.EXT_MAX_VALUESET))
                ok = checkMaxValueSet(errors, path, element, profile, ToolingExtensions.readStringExtension(binding, ToolingExtensions.EXT_MAX_VALUESET), value, stack) && ok;
              else if (!noExtensibleWarnings && !isOkExtension(value, vs))
                txWarningForLaterRemoval(element, errors, vr.getTxLink(), IssueType.CODEINVALID, element.line(), element.col(), path, false, I18nConstants.TERMINOLOGY_TX_NOVALID_17, value, describeReference(binding.getValueSet(), vs), getErrorMessage(vr.getMessage()));
            } else if (binding.getStrength() == BindingStrength.PREFERRED) {
              if (baseOnly) {
                txHint(errors, vr.getTxLink(), IssueType.CODEINVALID, element.line(), element.col(), path, false, I18nConstants.TERMINOLOGY_TX_NOVALID_18, value, describeReference(binding.getValueSet(), vs), getErrorMessage(vr.getMessage()));
              }
            }
          }
        }
      }
    } else if (!noBindingMsgSuppressed) {
      hint(errors, IssueType.CODEINVALID, element.line(), element.col(), path, !type.equals("code"), I18nConstants.TERMINOLOGY_TX_BINDING_NOSOURCE2);
    }
    return ok;
  }

  private boolean isOkExtension(String value, ValueSet vs) {
    if ("http://hl7.org/fhir/ValueSet/defined-types".equals(vs.getUrl())) {
      return value.startsWith("http://hl7.org/fhirpath/System.");
    }
    return false;
  }

  private void checkQuantity(List<ValidationMessage> errors, String path, Element focus, Quantity fixed, String fixedSource, boolean pattern) {
    checkFixedValue(errors, path + ".value", focus.getNamedChild("value"), fixed.getValueElement(), fixedSource, "value", focus, pattern);
    checkFixedValue(errors, path + ".comparator", focus.getNamedChild("comparator"), fixed.getComparatorElement(), fixedSource, "comparator", focus, pattern);
    checkFixedValue(errors, path + ".unit", focus.getNamedChild("unit"), fixed.getUnitElement(), fixedSource, "unit", focus, pattern);
    checkFixedValue(errors, path + ".system", focus.getNamedChild("system"), fixed.getSystemElement(), fixedSource, "system", focus, pattern);
    checkFixedValue(errors, path + ".code", focus.getNamedChild("code"), fixed.getCodeElement(), fixedSource, "code", focus, pattern);
  }

  private boolean checkQuantity(List<ValidationMessage> errors, String path, Element element, StructureDefinition theProfile, ElementDefinition definition, NodeStack theStack) {
    boolean ok = true;
    String value = element.hasChild("value") ? element.getNamedChild("value").getValue() : null;
    String unit = element.hasChild("unit") ? element.getNamedChild("unit").getValue() : null;
    String system = element.hasChild("system") ? element.getNamedChild("system").getValue() : null;
    String code = element.hasChild("code") ? element.getNamedChild("code").getValue() : null;

    // todo: allowedUnits http://hl7.org/fhir/StructureDefinition/elementdefinition-allowedUnits - codeableConcept, or canonical(ValueSet)
    // todo: http://hl7.org/fhir/StructureDefinition/iso21090-PQ-translation

    if (!Utilities.noString(value) && definition.hasExtension(ToolingExtensions.EXT_MAX_DECIMALS)) {
      int dp = value.contains(".") ? value.substring(value.indexOf(".")+1).length() : 0;
      int def = Integer.parseInt(ToolingExtensions.readStringExtension(definition, ToolingExtensions.EXT_MAX_DECIMALS));
      ok = rule(errors, IssueType.STRUCTURE, element.line(), element.col(), path, dp <= def, I18nConstants.TYPE_SPECIFIC_CHECKS_DT_DECIMAL_CHARS, dp, def) && ok;
    }

    if (system != null || code != null ) {
      ok = checkCodedElement(errors, path, element, theProfile, definition, false, false, theStack, code, system, null, unit) && ok;
    }

    if (code != null && "http://unitsofmeasure.org".equals(system)) {
      int b = code.indexOf("{");
      int e = code.indexOf("}");
      if (b >= 0 && e > 0 && b < e) {
        ok = bpCheck(errors, IssueType.BUSINESSRULE, element.line(), element.col(), path, !code.contains("{"), I18nConstants.TYPE_SPECIFIC_CHECKS_DT_QTY_NO_ANNOTATIONS, code.substring(b, e+1)) && ok;
      }
    }

    if (definition.hasMinValue()) {
      if (warning(errors, IssueType.INVALID, element.line(), element.col(), path, !Utilities.noString(value), I18nConstants.TYPE_SPECIFIC_CHECKS_DT_QTY_MIN_VALUE_NO_VALUE)) {
        if (rule(errors, IssueType.INVALID, element.line(), element.col(), path, definition.getMinValue() instanceof Quantity, I18nConstants.TYPE_SPECIFIC_CHECKS_DT_QTY_MIN_NO_QTY, definition.getMinValue().fhirType())) {
          Quantity min = definition.getMinValueQuantity();
          if (warning(errors, IssueType.INVALID, element.line(), element.col(), path, !Utilities.noString(min.getSystem()), I18nConstants.TYPE_SPECIFIC_CHECKS_DT_QTY_MIN_MIN_NO_SYSTEM) &&
              warning(errors, IssueType.INVALID, element.line(), element.col(), path, !Utilities.noString(system), I18nConstants.TYPE_SPECIFIC_CHECKS_DT_QTY_MIN_VALUE_NO_SYSTEM) && 
              warning(errors, IssueType.INVALID, element.line(), element.col(), path, system.equals(min.getSystem()), I18nConstants.TYPE_SPECIFIC_CHECKS_DT_QTY_MIN_SYSTEM_MISMATCH, system, min.getSystem()) &&
              warning(errors, IssueType.INVALID, element.line(), element.col(), path, !Utilities.noString(min.getCode()), I18nConstants.TYPE_SPECIFIC_CHECKS_DT_QTY_MIN_MIN_NO_CODE) &&
              warning(errors, IssueType.INVALID, element.line(), element.col(), path, !Utilities.noString(code), I18nConstants.TYPE_SPECIFIC_CHECKS_DT_QTY_MIN_VALUE_NO_CODE)) {
            if (rule(errors, IssueType.INVALID, element.line(), element.col(), path, definition.getMinValueQuantity().hasValue(), I18nConstants.TYPE_SPECIFIC_CHECKS_DT_QTY_MIN_MIN_NO_VALUE)) {
              if (code.equals(min.getCode())) {
                // straight value comparison
                ok = rule(errors, IssueType.INVALID, element.line(), element.col(), path, checkDecimalMinValue(value, min.getValue()), I18nConstants.TYPE_SPECIFIC_CHECKS_DT_QTY_MIN_VALUE_WRONG, value, min.getValue().toString()) && ok;
              } else if ("http://unitsofmeasure.org".equals(system)) {
                if (warning(errors, IssueType.INVALID, element.line(), element.col(), path, context.getUcumService() != null, I18nConstants.TYPE_SPECIFIC_CHECKS_DT_QTY_MIN_NO_UCUM_SVC)) {
                  Decimal v = convertUcumValue(value, code, min.getCode());
                  if (rule(errors, IssueType.INVALID, element.line(), element.col(), path, v != null, I18nConstants.TYPE_SPECIFIC_CHECKS_DT_QTY_MIN_MIN_NO_CONVERT, value, code, min.getCode())) {
                    ok = rule(errors, IssueType.INVALID, element.line(), element.col(), path, checkDecimalMinValue(v, min.getValue()), I18nConstants.TYPE_SPECIFIC_CHECKS_DT_QTY_MIN_VALUE_WRONG_UCUM, value, code, min.getValue().toString(), min.getCode()) && ok;
                  } else {
                    ok = false;
                  }
                }
              } else {
                warning(errors, IssueType.INVALID, element.line(), element.col(), path, false, I18nConstants.TYPE_SPECIFIC_CHECKS_DT_QTY_MIN_CODE_MISMATCH, code, min.getCode());
              }
            } else {
              ok = false;
            }
          }
        } else {
          ok = false;
        }
      }
    }
    
    if (definition.hasMaxValue()) {
      if (warning(errors, IssueType.INVALID, element.line(), element.col(), path, !Utilities.noString(value), I18nConstants.TYPE_SPECIFIC_CHECKS_DT_QTY_MAX_VALUE_NO_VALUE)) {
        if (rule(errors, IssueType.INVALID, element.line(), element.col(), path, definition.getMaxValue() instanceof Quantity, I18nConstants.TYPE_SPECIFIC_CHECKS_DT_QTY_MAX_NO_QTY, definition.getMaxValue().fhirType())) {
          Quantity max = definition.getMaxValueQuantity();
          if (warning(errors, IssueType.INVALID, element.line(), element.col(), path, !Utilities.noString(max.getSystem()), I18nConstants.TYPE_SPECIFIC_CHECKS_DT_QTY_MAX_MIN_NO_SYSTEM) &&
              warning(errors, IssueType.INVALID, element.line(), element.col(), path, !Utilities.noString(system), I18nConstants.TYPE_SPECIFIC_CHECKS_DT_QTY_MAX_VALUE_NO_SYSTEM) && 
              warning(errors, IssueType.INVALID, element.line(), element.col(), path, system.equals(max.getSystem()), I18nConstants.TYPE_SPECIFIC_CHECKS_DT_QTY_MAX_SYSTEM_MISMATCH, system, max.getSystem()) &&
              warning(errors, IssueType.INVALID, element.line(), element.col(), path, !Utilities.noString(max.getCode()), I18nConstants.TYPE_SPECIFIC_CHECKS_DT_QTY_MAX_MIN_NO_CODE) &&
              warning(errors, IssueType.INVALID, element.line(), element.col(), path, !Utilities.noString(code), I18nConstants.TYPE_SPECIFIC_CHECKS_DT_QTY_MAX_VALUE_NO_CODE)) {
            if (rule(errors, IssueType.INVALID, element.line(), element.col(), path, definition.getMaxValueQuantity().hasValue(), I18nConstants.TYPE_SPECIFIC_CHECKS_DT_QTY_MAX_MIN_NO_VALUE)) {
              if (code.equals(max.getCode())) {
                // straight value comparison
                ok = rule(errors, IssueType.INVALID, element.line(), element.col(), path, checkDecimalMaxValue(value, max.getValue()), I18nConstants.TYPE_SPECIFIC_CHECKS_DT_QTY_MAX_VALUE_WRONG, value, max.getValue().toString()) && ok;
              } else if ("http://unitsofmeasure.org".equals(system)) {
                if (warning(errors, IssueType.INVALID, element.line(), element.col(), path, context.getUcumService() != null, I18nConstants.TYPE_SPECIFIC_CHECKS_DT_QTY_MAX_NO_UCUM_SVC)) {
                  Decimal v = convertUcumValue(value, code, max.getCode());
                  if (rule(errors, IssueType.INVALID, element.line(), element.col(), path, v != null, I18nConstants.TYPE_SPECIFIC_CHECKS_DT_QTY_MAX_MIN_NO_CONVERT, value, code, max.getCode())) {
                    ok = rule(errors, IssueType.INVALID, element.line(), element.col(), path, checkDecimalMaxValue(v, max.getValue()), I18nConstants.TYPE_SPECIFIC_CHECKS_DT_QTY_MAX_VALUE_WRONG_UCUM, value, code, max.getValue().toString(), max.getCode()) && ok;
                  } else {
                    ok = false;
                  }
                }
              } else {
                warning(errors, IssueType.INVALID, element.line(), element.col(), path, false, I18nConstants.TYPE_SPECIFIC_CHECKS_DT_QTY_MAX_CODE_MISMATCH, code, max.getCode());
              }
            } else {
              ok = false;
            }
          }
        } else {
          ok = false;
        }
      }
    }
    return ok;
  }
  
  private Decimal convertUcumValue(String value, String code, String minCode) {
    try {
      Decimal v = new Decimal(value);
      return context.getUcumService().convert(v, code, minCode);
    } catch (Exception e) {
      return null;
    }
  }

  private boolean checkDecimalMaxValue(Decimal value, BigDecimal min) {
    try {
      Decimal m = new Decimal(min.toString());
      return value.comparesTo(m) <= 0;
    } catch (Exception e) {
      return false; // this will be another error somewhere else?
    }
  }

  private boolean checkDecimalMaxValue(String value, BigDecimal min) {
    try {
      BigDecimal v = new BigDecimal(value);
      return v.compareTo(min) <= 0;      
    } catch (Exception e) {
      return false; // this will be another error somewhere else
    }
  }

  private boolean checkDecimalMinValue(Decimal value, BigDecimal min) {
    try {
      Decimal m = new Decimal(min.toString());
      return value.comparesTo(m) >= 0;
    } catch (Exception e) {
      return false; // this will be another error somewhere else?
    }
  }

  private boolean checkDecimalMinValue(String value, BigDecimal min) {
    try {
      BigDecimal v = new BigDecimal(value);
      return v.compareTo(min) >= 0;      
    } catch (Exception e) {
      return false; // this will be another error somewhere else
    }
  }

  private boolean checkAttachment(List<ValidationMessage> errors, String path, Element element, StructureDefinition theProfile, ElementDefinition definition, boolean theInCodeableConcept, boolean theCheckDisplayInContext, NodeStack theStack) {
    boolean ok = true;
    long size = -1;
    // first check size
    String fetchError = null;
    if (element.hasChild("data")) {
      String b64 = element.getChildValue("data");
      // Note: If the value isn't valid, we're not adding an error here, as the test to the
      // child Base64Binary will catch it and we don't want to log it twice
      boolean bok = isValidBase64(b64);
      if (bok && element.hasChild("size")) {
        size = countBase64DecodedBytes(b64);
        String sz = element.getChildValue("size");
        ok = rule(errors, IssueType.STRUCTURE, element.line(), element.col(), path, Long.toString(size).equals(sz), I18nConstants.TYPE_SPECIFIC_CHECKS_DT_ATT_SIZE_CORRECT, sz, size) && ok;
      }
    } else if (element.hasChild("size")) {
      String sz = element.getChildValue("size");
      if (rule(errors, IssueType.STRUCTURE, element.line(), element.col(), path, Utilities.isLong(sz), I18nConstants.TYPE_SPECIFIC_CHECKS_DT_ATT_SIZE_INVALID, sz)) {
        size = Long.parseLong(sz);
        ok = rule(errors, IssueType.STRUCTURE, element.line(), element.col(), path, size >= 0, I18nConstants.TYPE_SPECIFIC_CHECKS_DT_ATT_SIZE_INVALID, sz) && ok;
      }
    } else if (element.hasChild("url")) {
      String url = element.getChildValue("url"); 
      if (definition.hasExtension(ToolingExtensions.EXT_MAX_SIZE)) {
        try {
          if (url.startsWith("http://") || url.startsWith("https://")) {
            if (fetcher == null) {
              fetchError = context.formatMessage(I18nConstants.TYPE_SPECIFIC_CHECKS_DT_ATT_NO_FETCHER, url);  
            } else {
              byte[] cnt = fetcher.fetchRaw(this, url);
              size = cnt.length;
            }
          } else if (url.startsWith("file:")) {
            size = new File(url.substring(5)).length();
          } else {
            fetchError = context.formatMessage(I18nConstants.TYPE_SPECIFIC_CHECKS_DT_ATT_UNKNOWN_URL_SCHEME, url);          }
        } catch (Exception e) {
          if (STACK_TRACE) e.printStackTrace();
          fetchError = context.formatMessage(I18nConstants.TYPE_SPECIFIC_CHECKS_DT_ATT_URL_ERROR, url, e.getMessage());
        }
      }
    }
    if (definition.hasExtension(ToolingExtensions.EXT_MAX_SIZE)) {
      if (warning(errors, IssueType.STRUCTURE, element.line(), element.col(), path, size >= 0, fetchError)) {
        long def = Long.parseLong(ToolingExtensions.readStringExtension(definition, ToolingExtensions.EXT_MAX_SIZE));
        ok = rule(errors, IssueType.STRUCTURE, element.line(), element.col(), path, size <= def, I18nConstants.TYPE_SPECIFIC_CHECKS_DT_ATT_TOO_LONG, size, def) && ok;
      }
    }
    warning(errors, IssueType.STRUCTURE, element.line(), element.col(), path, (element.hasChild("data") || element.hasChild("url")) || (element.hasChild("contentType") || element.hasChild("language")), 
          I18nConstants.TYPE_SPECIFIC_CHECKS_DT_ATT_NO_CONTENT);
    return ok;
  }

  // implementation

  private boolean checkRange(List<ValidationMessage> errors, String path, Element focus, Range fixed, String fixedSource, boolean pattern) {
    boolean ok = true;
    ok = checkFixedValue(errors, path + ".low", focus.getNamedChild("low"), fixed.getLow(), fixedSource, "low", focus, pattern) && ok;
    ok = checkFixedValue(errors, path + ".high", focus.getNamedChild("high"), fixed.getHigh(), fixedSource, "high", focus, pattern) && ok;
    return ok;
  }

  private boolean checkRatio(List<ValidationMessage> errors, String path, Element focus, Ratio fixed, String fixedSource, boolean pattern) {
    boolean ok = true;
    ok = checkFixedValue(errors, path + ".numerator", focus.getNamedChild("numerator"), fixed.getNumerator(), fixedSource, "numerator", focus, pattern) && ok;
    ok = checkFixedValue(errors, path + ".denominator", focus.getNamedChild("denominator"), fixed.getDenominator(), fixedSource, "denominator", focus, pattern) && ok;
    return ok;
  }

  private boolean checkReference(ValidatorHostContext hostContext,
                              List<ValidationMessage> errors,
                              String path,
                              Element element,
                              StructureDefinition profile,
                              ElementDefinition container,
                              String parentType,
                              NodeStack stack, PercentageTracker pct, ValidationMode vmode) throws FHIRException {
    boolean ok = true;
    Reference reference = ObjectConverter.readAsReference(element);

    String ref = reference.getReference();
    if (Utilities.noString(ref)) {
      if (!path.contains("element.pattern")) { // this business rule doesn't apply to patterns
        if (Utilities.noString(reference.getIdentifier().getSystem()) && Utilities.noString(reference.getIdentifier().getValue())) {
          warning(errors, IssueType.STRUCTURE, element.line(), element.col(), path,
            !Utilities.noString(element.getNamedChildValue("display")), I18nConstants.REFERENCE_REF_NODISPLAY);
        }
      }
      return true;
    } else if (Utilities.existsInList(ref, "http://tools.ietf.org/html/bcp47")) {
      // special known URLs that can't be validated but are known to be valid
      return true;
    }
    warning(errors, IssueType.STRUCTURE, element.line(), element.col(), path, !isSuspiciousReference(ref), I18nConstants.REFERENCE_REF_SUSPICIOUS, ref);      

    ResolvedReference we = localResolve(ref, stack, errors, path, hostContext.getRootResource(), hostContext.getGroupingResource(), element);
    String refType;
    if (ref.startsWith("#")) {
      refType = "contained";
    } else {
      if (we == null) {
        refType = "remote";
      } else {
        refType = "bundled";
      }
    }
    ReferenceValidationPolicy pol;
    if (refType.equals("contained") || refType.equals("bundled")) {
      pol = ReferenceValidationPolicy.CHECK_VALID;
    } else {
      if (policyAdvisor == null) {
        pol = ReferenceValidationPolicy.IGNORE;
      } else {
        pol = policyAdvisor.policyForReference(this, hostContext.getAppContext(), path, ref);
      }
    }

    if (pol.checkExists()) {
      if (we == null) {
        if (!refType.equals("contained")) {
          if (fetcher == null) {
            throw new FHIRException(context.formatMessage(I18nConstants.RESOURCE_RESOLUTION_SERVICES_NOT_PROVIDED));
          } else {
            Element ext = null;
            if (fetchCache.containsKey(ref)) {
              ext = fetchCache.get(ref);
            } else {
              try {
                ext = fetcher.fetch(this, hostContext.getAppContext(), ref);
              } catch (IOException e) {
                if (STACK_TRACE) e.printStackTrace();
                throw new FHIRException(e);
              }
              if (ext != null) {
                setParents(ext);
                fetchCache.put(ref, ext);
              }
            }
            we = ext == null ? null : makeExternalRef(ext, path);
          }
        }
      }
      boolean rok = (allowExamples && (ref.contains("example.org") || ref.contains("acme.com")))
        || (we != null || pol == ReferenceValidationPolicy.CHECK_TYPE_IF_EXISTS);
      ok = rule(errors, IssueType.STRUCTURE, element.line(), element.col(), path, rok, I18nConstants.REFERENCE_REF_CANTRESOLVE, ref) && ok;
    }

    String ft;
    if (we != null) {
      ft = we.getType();
    } else {
      ft = tryParse(ref);
    }

    if (reference.hasType()) { // R4 onwards...
      // the type has to match the specified
      String tu = isAbsolute(reference.getType()) ? reference.getType() : "http://hl7.org/fhir/StructureDefinition/" + reference.getType();
      TypeRefComponent containerType = container.getType("Reference");
      if (!containerType.hasTargetProfile(tu)
        && !containerType.hasTargetProfile("http://hl7.org/fhir/StructureDefinition/Resource")
        && !containerType.getTargetProfile().isEmpty()
      ) {
        boolean matchingResource = false;
        for (CanonicalType target : containerType.getTargetProfile()) {
          StructureDefinition sd = resolveProfile(profile, target.asStringValue());
          if (rule(errors, IssueType.NOTFOUND, element.line(), element.col(), path, sd != null,
              I18nConstants.REFERENCE_REF_CANTRESOLVEPROFILE, target.asStringValue())) {
            if (("http://hl7.org/fhir/StructureDefinition/" + sd.getType()).equals(tu)) {
              matchingResource = true;
              break;
            }
          } else {
            ok = false;
          }
        }
        ok = rule(errors, IssueType.STRUCTURE, element.line(), element.col(), path, matchingResource,
          I18nConstants.REFERENCE_REF_WRONGTARGET, reference.getType(), container.getType("Reference").getTargetProfile()) && ok;

      }
      // the type has to match the actual
      ok = rule(errors, IssueType.STRUCTURE, element.line(), element.col(), path,
        ft == null || ft.equals(reference.getType()), I18nConstants.REFERENCE_REF_BADTARGETTYPE, reference.getType(), ft) && ok;
    }

    if (we != null && pol.checkType()) {
      if (warning(errors, IssueType.STRUCTURE, element.line(), element.col(), path, ft != null,
        I18nConstants.REFERENCE_REF_NOTYPE)) {
        // we validate as much as we can. First, can we infer a type from the profile?
        boolean rok = false;
        TypeRefComponent type = getReferenceTypeRef(container.getType());
        if (type.hasTargetProfile() && !type.hasTargetProfile("http://hl7.org/fhir/StructureDefinition/Resource")) {
          Set<String> types = new HashSet<>();
          List<StructureDefinition> profiles = new ArrayList<>();
          for (UriType u : type.getTargetProfile()) {
            StructureDefinition sd = resolveProfile(profile, u.getValue());
            if (rule(errors, IssueType.STRUCTURE, element.line(), element.col(), path, sd != null,
              I18nConstants.REFERENCE_REF_CANTRESOLVEPROFILE, u.getValue())) {
              types.add(sd.getType());
              if (ft.equals(sd.getType())) {
                rok = true;
                profiles.add(sd);
              }
            } else {
              ok = false;
            }
          }
          if (!pol.checkValid()) {
            ok = rule(errors, IssueType.STRUCTURE, element.line(), element.col(), path, profiles.size() > 0,
              I18nConstants.REFERENCE_REF_CANTMATCHTYPE, ref, StringUtils.join("; ", type.getTargetProfile())) && ok;
          } else {
            Map<StructureDefinition, List<ValidationMessage>> badProfiles = new HashMap<>();
            Map<StructureDefinition, List<ValidationMessage>> goodProfiles = new HashMap<>();
            int goodCount = 0;
            for (StructureDefinition pr : profiles) {
              List<ValidationMessage> profileErrors = new ArrayList<ValidationMessage>();
              validateResource(we.hostContext(hostContext, pr), profileErrors, we.getResource(), we.getFocus(), pr,
                IdStatus.OPTIONAL, we.getStack().resetIds(), pct, vmode.withReason(ValidationReason.MatchingSlice)); 
              if (!hasErrors(profileErrors)) {
                goodCount++;
                goodProfiles.put(pr, profileErrors);
                trackUsage(pr, hostContext, element);
              } else {
                badProfiles.put(pr, profileErrors);
              }
            }
            if (goodCount == 1) {
              if (showMessagesFromReferences) {
                for (ValidationMessage vm : goodProfiles.values().iterator().next()) {
                  if (!errors.contains(vm)) {
                    errors.add(vm);
                    ok = false;
                  }
                }
              }

            } else if (goodProfiles.size() == 0) {
              if (!isShowMessagesFromReferences()) {
                ok = rule(errors, IssueType.STRUCTURE, element.line(), element.col(), path, areAllBaseProfiles(profiles),
                  I18nConstants.REFERENCE_REF_CANTMATCHCHOICE, ref, asList(type.getTargetProfile())) && ok;
                for (StructureDefinition sd : badProfiles.keySet()) {
                  slicingHint(errors, IssueType.STRUCTURE, element.line(), element.col(), path, false, false, 
                    context.formatMessage(I18nConstants.DETAILS_FOR__MATCHING_AGAINST_PROFILE_, ref, sd.getVersionedUrl()), 
                    errorSummaryForSlicingAsHtml(badProfiles.get(sd)), errorSummaryForSlicingAsText(badProfiles.get(sd)));
                }
              } else {
                ok = rule(errors, IssueType.STRUCTURE, element.line(), element.col(), path, profiles.size() == 1,
                  I18nConstants.REFERENCE_REF_CANTMATCHCHOICE, ref, asList(type.getTargetProfile())) && ok;
                for (List<ValidationMessage> messages : badProfiles.values()) {
                  for (ValidationMessage vm : messages) {
                    if (!errors.contains(vm)) {
                      errors.add(vm);
                      ok = false;
                    }
                  }
                }
              }
            } else {
              if (!isShowMessagesFromReferences()) {
                warning(errors, IssueType.STRUCTURE, element.line(), element.col(), path, false,
                  I18nConstants.REFERENCE_REF_MULTIPLEMATCHES, ref, asListByUrl(goodProfiles.keySet()));
                for (StructureDefinition sd : badProfiles.keySet()) {
                  slicingHint(errors, IssueType.STRUCTURE, element.line(), element.col(), path, false,
                    false,  context.formatMessage(I18nConstants.DETAILS_FOR__MATCHING_AGAINST_PROFILE_, ref, sd.getVersionedUrl()),
                      errorSummaryForSlicingAsHtml(badProfiles.get(sd)), errorSummaryForSlicingAsText(badProfiles.get(sd)));
                }
              } else {
                warning(errors, IssueType.STRUCTURE, element.line(), element.col(), path, false,
                  I18nConstants.REFERENCE_REF_MULTIPLEMATCHES, ref, asListByUrl(goodProfiles.keySet()));
                for (List<ValidationMessage> messages : goodProfiles.values()) {
                  for (ValidationMessage vm : messages) {
                    if (!errors.contains(vm)) {
                      errors.add(vm);
                      ok = false;
                    }
                  }
                }
              }
            }
          }
          ok = rule(errors, IssueType.STRUCTURE, element.line(), element.col(), path, rok,
            I18nConstants.REFERENCE_REF_BADTARGETTYPE, ft, types.toString()) && ok;
        }
        if (type.hasAggregation() && !noCheckAggregation) {
          boolean modeOk = false;
          CommaSeparatedStringBuilder b = new CommaSeparatedStringBuilder();
          for (Enumeration<AggregationMode> mode : type.getAggregation()) {
            b.append(mode.getCode());
            if (mode.getValue().equals(AggregationMode.CONTAINED) && refType.equals("contained"))
              modeOk = true;
            else if (mode.getValue().equals(AggregationMode.BUNDLED) && refType.equals("bundled"))
              modeOk = true;
            else if (mode.getValue().equals(AggregationMode.REFERENCED) && (refType.equals("bundled") || refType.equals("remote")))
              modeOk = true;
          }
          ok = rule(errors, IssueType.STRUCTURE, element.line(), element.col(), path, modeOk,
            I18nConstants.REFERENCE_REF_AGGREGATION, refType, b.toString()) && ok;
        }
      }
    }
    if (we == null) {
      TypeRefComponent type = getReferenceTypeRef(container.getType());
      boolean okToRef = !type.hasAggregation() || type.hasAggregation(AggregationMode.REFERENCED);
      ok = rule(errors, IssueType.REQUIRED, -1, -1, path, okToRef, I18nConstants.REFERENCE_REF_NOTFOUND_BUNDLE, ref) && ok;
    }
    if (we == null && ft != null && assumeValidRestReferences) {
      // if we == null, we inferred ft from the reference. if we are told to treat this as gospel
      TypeRefComponent type = getReferenceTypeRef(container.getType());
      Set<String> types = new HashSet<>();
      StructureDefinition sdFT = context.fetchResource(StructureDefinition.class, "http://hl7.org/fhir/StructureDefinition/"+ft);
      boolean rok = false;
      for (CanonicalType tp : type.getTargetProfile()) {
        StructureDefinition sd = context.fetchResource(StructureDefinition.class, tp.getValue());
        if (sd != null) {
          types.add(sd.getType());
        }
        StructureDefinition sdF = sdFT;
        while (sdF != null) {
          if (sdF.getType().equals(sd.getType())) {
            rok = true;
            break;
          }
          sdF = sdF.hasBaseDefinition() ? context.fetchResource(StructureDefinition.class, sdF.getBaseDefinition()) : null;
        }
      }
      ok = rule(errors, IssueType.STRUCTURE, element.line(), element.col(), path, types.isEmpty() || rok,
        I18nConstants.REFERENCE_REF_BADTARGETTYPE2, ft, ref, types) && ok;

    }
    if (pol == ReferenceValidationPolicy.CHECK_VALID) {
      // todo....
    }
    
    // todo: if the content is a resource, check that Reference.type is describing a resource
    return ok;
  }

  private boolean isSuspiciousReference(String url) {
    if (!assumeValidRestReferences || url == null || Utilities.isAbsoluteUrl(url) || url.startsWith("#")) {
      return false;
    }
    String[] parts = url.split("\\/");
    if (parts.length == 2 && context.getResourceNames().contains(parts[0]) && Utilities.isValidId(parts[1])) {
      return false;
    }
    if (parts.length == 4 && context.getResourceNames().contains(parts[0]) && Utilities.isValidId(parts[1]) && "_history".equals(parts[2]) && Utilities.isValidId(parts[3])) {
      return false;
    }
    return true;
  }

  private String asListByUrl(Collection<StructureDefinition> coll) {
    List<StructureDefinition> list = new ArrayList<>();
    list.addAll(coll);
    Collections.sort(list, new StructureDefinitionSorterByUrl());
    CommaSeparatedStringBuilder b = new CommaSeparatedStringBuilder();
    for (StructureDefinition sd : list) {
      b.append(sd.getUrl());
    }
    return b.toString();
  }

  private String asList(Collection<CanonicalType> coll) {
    List<CanonicalType> list = new ArrayList<>();
    list.addAll(coll);
    Collections.sort(list, new CanonicalTypeSorter());
    CommaSeparatedStringBuilder b = new CommaSeparatedStringBuilder();
    for (CanonicalType c : list) {
      b.append(c.getValue());
    }
    return b.toString();
  }

  private boolean areAllBaseProfiles(List<StructureDefinition> profiles) {
    for (StructureDefinition sd : profiles) {
      if (!sd.getUrl().startsWith("http://hl7.org/fhir/StructureDefinition/")) {
        return false;
      }
    }
    return true;
  }

  private String errorSummaryForSlicing(List<ValidationMessage> list) {
    CommaSeparatedStringBuilder b = new CommaSeparatedStringBuilder();
    for (ValidationMessage vm : list) {
      if (vm.getLevel() == IssueSeverity.ERROR || vm.getLevel() == IssueSeverity.FATAL || vm.isSlicingHint()) {
        b.append(vm.getLocation() + ": " + vm.getMessage());
      }
    }
    return b.toString();
  }

  private String errorSummaryForSlicingAsHtml(List<ValidationMessage> list) {
    CommaSeparatedStringBuilder b = new CommaSeparatedStringBuilder();
    for (ValidationMessage vm : list) {
      if (vm.isSlicingHint()) {
        b.append("<li>" + vm.getLocation() + ": " + vm.getSliceHtml() + "</li>");
      } else if (vm.getLevel() == IssueSeverity.ERROR || vm.getLevel() == IssueSeverity.FATAL) {
        b.append("<li>" + vm.getLocation() + ": " + vm.getHtml() + "</li>");
      }
    }
    return "<ul>" + b.toString() + "</ul>";
  }

  private boolean isCritical(List<ValidationMessage> list) {
    for (ValidationMessage vm : list) {
      if (vm.isSlicingHint() && vm.isCriticalSignpost()) {
        return true;
      }
    }
    return false;
  }
  
  private String[] errorSummaryForSlicingAsText(List<ValidationMessage> list) {
    List<String> res = new ArrayList<String>();
    for (ValidationMessage vm : list) {
      if (vm.isSlicingHint()) {
        if (vm.sliceText != null) {
          for (String s : vm.sliceText) {
            res.add(vm.getLocation() + ": " + s);
          }
        } else {
          res.add(vm.getLocation() + ": " + vm.getMessage());
        }
      } else if (vm.getLevel() == IssueSeverity.ERROR || vm.getLevel() == IssueSeverity.FATAL) {
        res.add(vm.getLocation() + ": " + vm.getHtml());
      }
    }
    return res.toArray(new String[0]);
  }

  private TypeRefComponent getReferenceTypeRef(List<TypeRefComponent> types) {
    for (TypeRefComponent tr : types) {
      if ("Reference".equals(tr.getCode())) {
        return tr;
      }
    }
    return null;
  }

  private String checkResourceType(String type) {
    long t = System.nanoTime();
    try {
      if (context.fetchResource(StructureDefinition.class, "http://hl7.org/fhir/StructureDefinition/" + type) != null)
        return type;
      else
        return null;
    } finally {
      timeTracker.sd(t);
    }
  }

  private boolean checkSampledData(List<ValidationMessage> errors, String path, Element focus, SampledData fixed, String fixedSource, boolean pattern) {
    boolean ok = true;
    ok = checkFixedValue(errors, path + ".origin", focus.getNamedChild("origin"), fixed.getOrigin(), fixedSource, "origin", focus, pattern) && ok;
    if (VersionUtilities.isR5VerOrLater(context.getVersion())) {
      ok = checkFixedValue(errors, path + ".interval", focus.getNamedChild("period"), fixed.getIntervalElement(), fixedSource, "interval", focus, pattern) && ok;
      ok = checkFixedValue(errors, path + ".intervalUnit", focus.getNamedChild("period"), fixed.getIntervalUnitElement(), fixedSource, "intervalUnit", focus, pattern) && ok;
    } else {
      ok = checkFixedValue(errors, path + ".period", focus.getNamedChild("period"), fixed.getIntervalElement(), fixedSource, "period", focus, pattern) && ok;
    }
    ok = checkFixedValue(errors, path + ".factor", focus.getNamedChild("factor"), fixed.getFactorElement(), fixedSource, "factor", focus, pattern) && ok;
    ok = checkFixedValue(errors, path + ".lowerLimit", focus.getNamedChild("lowerLimit"), fixed.getLowerLimitElement(), fixedSource, "lowerLimit", focus, pattern) && ok;
    ok = checkFixedValue(errors, path + ".upperLimit", focus.getNamedChild("upperLimit"), fixed.getUpperLimitElement(), fixedSource, "upperLimit", focus, pattern) && ok;
    ok = checkFixedValue(errors, path + ".dimensions", focus.getNamedChild("dimensions"), fixed.getDimensionsElement(), fixedSource, "dimensions", focus, pattern) && ok;
    ok = checkFixedValue(errors, path + ".data", focus.getNamedChild("data"), fixed.getDataElement(), fixedSource, "data", focus, pattern) && ok;
    return ok;
  }

  private boolean checkReference(List<ValidationMessage> errors, String path, Element focus, Reference fixed, String fixedSource, boolean pattern) {
    boolean ok = true;
    ok = checkFixedValue(errors, path + ".reference", focus.getNamedChild("reference"), fixed.getReferenceElement_(), fixedSource, "reference", focus, pattern) && ok;
    ok = checkFixedValue(errors, path + ".type", focus.getNamedChild("type"), fixed.getTypeElement(), fixedSource, "type", focus, pattern) && ok;
    ok = checkFixedValue(errors, path + ".identifier", focus.getNamedChild("identifier"), fixed.getIdentifier(), fixedSource, "identifier", focus, pattern) && ok;
    ok = checkFixedValue(errors, path + ".display", focus.getNamedChild("display"), fixed.getDisplayElement(), fixedSource, "display", focus, pattern) && ok;
    return ok;
  }

  private boolean checkTiming(List<ValidationMessage> errors, String path, Element focus, Timing fixed, String fixedSource, boolean pattern) {
    boolean ok = true;
    ok = checkFixedValue(errors, path + ".repeat", focus.getNamedChild("repeat"), fixed.getRepeat(), fixedSource, "value", focus, pattern) && ok;

    List<Element> events = new ArrayList<Element>();
    focus.getNamedChildren("event", events);
    if (rule(errors, IssueType.VALUE, focus.line(), focus.col(), path, events.size() == fixed.getEvent().size(), I18nConstants.BUNDLE_MSG_EVENT_COUNT, Integer.toString(fixed.getEvent().size()), Integer.toString(events.size()))) {
      for (int i = 0; i < events.size(); i++)
        ok = checkFixedValue(errors, path + ".event", events.get(i), fixed.getEvent().get(i), fixedSource, "event", focus, pattern) && ok;
    }
    return ok;
  }

  private boolean codeinExpansion(ValueSetExpansionContainsComponent cnt, String system, String code) {
    for (ValueSetExpansionContainsComponent c : cnt.getContains()) {
      if (code.equals(c.getCode()) && system.equals(c.getSystem().toString()))
        return true;
      if (codeinExpansion(c, system, code))
        return true;
    }
    return false;
  }

  private boolean codeInExpansion(ValueSet vs, String system, String code) {
    for (ValueSetExpansionContainsComponent c : vs.getExpansion().getContains()) {
      if (code.equals(c.getCode()) && (system == null || system.equals(c.getSystem())))
        return true;
      if (codeinExpansion(c, system, code))
        return true;
    }
    return false;
  }

  private String describeReference(String reference, CanonicalResource target) {
    if (reference == null && target == null)
      return "null";
    if (reference == null) {
      return target.getVersionedUrl();
    }
    if (target == null) {
      return reference;
    }
    String uref = reference.contains("|") ? reference.substring(0, reference.lastIndexOf("|")) : reference;
    String vref = reference.contains("|") ? reference.substring(reference.lastIndexOf("|")+1) : null;
    if (uref.equals(target.getUrl()) && (vref == null || vref.equals(target.getVersion()))) {
      return "'"+target.present()+"' ("+target.getVersionedUrl()+")";
    }
    return reference + "(which actually refers to '"+target.present()+"' (" + target.getVersionedUrl() + "))";
  }

  private String describeTypes(List<TypeRefComponent> types) {
    CommaSeparatedStringBuilder b = new CommaSeparatedStringBuilder();
    for (TypeRefComponent t : types) {
      b.append(t.getWorkingCode());
    }
    return b.toString();
  }

  protected ElementDefinition findElement(StructureDefinition profile, String name) {
    for (ElementDefinition c : profile.getSnapshot().getElement()) {
      if (c.getPath().equals(name)) {
        return c;
      }
    }
    return null;
  }

  public BestPracticeWarningLevel getBestPracticeWarningLevel() {
    return bpWarnings;
  }

  @Override
  public CheckDisplayOption getCheckDisplay() {
    return checkDisplay;
  }

  private ConceptDefinitionComponent getCodeDefinition(ConceptDefinitionComponent c, String code) {
    if (code.equals(c.getCode()))
      return c;
    for (ConceptDefinitionComponent g : c.getConcept()) {
      ConceptDefinitionComponent r = getCodeDefinition(g, code);
      if (r != null)
        return r;
    }
    return null;
  }

  private ConceptDefinitionComponent getCodeDefinition(CodeSystem cs, String code) {
    for (ConceptDefinitionComponent c : cs.getConcept()) {
      ConceptDefinitionComponent r = getCodeDefinition(c, code);
      if (r != null)
        return r;
    }
    return null;
  }

  private IndexedElement getContainedById(Element container, String id) {
    List<Element> contained = new ArrayList<Element>();
    container.getNamedChildren("contained", contained);
    for (int i = 0; i < contained.size(); i++) {
      Element we = contained.get(i);
      if (id.equals(we.getNamedChildValue(ID))) {
        return new IndexedElement(i, we, null);
      }
    }
    return null;
  }

  public IWorkerContext getContext() {
    return context;
  }

  private List<ElementDefinition> getCriteriaForDiscriminator(String path, ElementDefinition element, String discriminator, StructureDefinition profile, boolean removeResolve, StructureDefinition srcProfile) throws FHIRException {
    List<ElementDefinition> elements = new ArrayList<ElementDefinition>();
    if ("value".equals(discriminator) && element.hasFixed()) {
      elements.add(element);
      return elements;
    }

    boolean dontFollowReference = false;
    
    if (removeResolve) {  // if we're doing profile slicing, we don't want to walk into the last resolve.. we need the profile on the source not the target
      if (discriminator.equals("resolve()")) {
        elements.add(element);
        return elements;
      }
      if (discriminator.endsWith(".resolve()")) {
        discriminator = discriminator.substring(0, discriminator.length() - 10);
        dontFollowReference = true;
      }
    }

    TypedElementDefinition ted = null;
    String fp = FHIRPathExpressionFixer.fixExpr(discriminator, null);
    ExpressionNode expr = null;
    try {
      expr = fpe.parse(fp);
    } catch (Exception e) {
      if (STACK_TRACE) e.printStackTrace();
      throw new FHIRException(context.formatMessage(I18nConstants.DISCRIMINATOR_BAD_PATH, e.getMessage(), fp), e);
    }
    long t2 = System.nanoTime();
    ted = fpe.evaluateDefinition(expr, profile, new TypedElementDefinition(element), srcProfile, dontFollowReference);
    timeTracker.sd(t2);
    if (ted != null)
      elements.add(ted.getElement());

    for (TypeRefComponent type : element.getType()) {
      for (CanonicalType p : type.getProfile()) {
        String id = p.hasExtension(ToolingExtensions.EXT_PROFILE_ELEMENT) ? p.getExtensionString(ToolingExtensions.EXT_PROFILE_ELEMENT) : null;
        StructureDefinition sd = context.fetchResource(StructureDefinition.class, p.getValue());
        if (sd == null)
          throw new DefinitionException(context.formatMessage(I18nConstants.UNABLE_TO_RESOLVE_PROFILE_, p));
        profile = sd;
        if (id == null)
          element = sd.getSnapshot().getElementFirstRep();
        else {
          element = null;
          for (ElementDefinition t : sd.getSnapshot().getElement()) {
            if (id.equals(t.getId()))
              element = t;
          }
          if (element == null)
            throw new DefinitionException(context.formatMessage(I18nConstants.UNABLE_TO_RESOLVE_ELEMENT__IN_PROFILE_, id, p));
        }
        expr = fpe.parse(fp);
        t2 = System.nanoTime();
        ted = fpe.evaluateDefinition(expr, profile, new TypedElementDefinition(element), srcProfile, dontFollowReference);
        timeTracker.sd(t2);
        if (ted != null)
          elements.add(ted.getElement());
      }
    }
    return elements;
  }


  private Element getExtensionByUrl(List<Element> extensions, String urlSimple) {
    for (Element e : extensions) {
      if (urlSimple.equals(e.getNamedChildValue("url")))
        return e;
    }
    return null;
  }

  public List<String> getExtensionDomains() {
    return extensionDomains;
  }

  public List<ImplementationGuide> getImplementationGuides() {
    return igs;
  }

  private StructureDefinition getProfileForType(String type, List<TypeRefComponent> list) {
    for (TypeRefComponent tr : list) {
      String url = tr.getWorkingCode();
      if (!Utilities.isAbsoluteUrl(url))
        url = "http://hl7.org/fhir/StructureDefinition/" + url;
      long t = System.nanoTime();
      StructureDefinition sd = context.fetchResource(StructureDefinition.class, url);
      timeTracker.sd(t);
      if (sd != null && (sd.getType().equals(type) || sd.getUrl().equals(type)) && sd.hasSnapshot()) {
        return sd;
      }
      if (sd.getAbstract()) {
        StructureDefinition sdt = context.fetchTypeDefinition(type);
        StructureDefinition tt = sdt;
        while (tt != null) {
          if (tt.getBaseDefinition().equals(sd.getUrl())) {
            return sdt;
          }
        }
        
        
      }
    }
    return null;
  }

  private Element getValueForDiscriminator(Object appContext, List<ValidationMessage> errors, Element element, String discriminator, ElementDefinition criteria, NodeStack stack) throws FHIRException, IOException {
    String p = stack.getLiteralPath() + "." + element.getName();
    Element focus = element;
    String[] dlist = discriminator.split("\\.");
    for (String d : dlist) {
      if (focus.fhirType().equals("Reference") && d.equals("reference")) {
        String url = focus.getChildValue("reference");
        if (Utilities.noString(url))
          throw new FHIRException(context.formatMessage(I18nConstants.NO_REFERENCE_RESOLVING_DISCRIMINATOR__FROM_, discriminator, element.getProperty().getName()));
        // Note that we use the passed in stack here. This might be a problem if the discriminator is deep enough?
        Element target = resolve(appContext, url, stack, errors, p);
        if (target == null)
          throw new FHIRException(context.formatMessage(I18nConstants.UNABLE_TO_FIND_RESOURCE__AT__RESOLVING_DISCRIMINATOR__FROM_, url, d, discriminator, element.getProperty().getName()));
        focus = target;
      } else if (d.equals("value") && focus.isPrimitive()) {
        return focus;
      } else {
        List<Element> children = focus.getChildren(d);
        if (children.isEmpty())
          throw new FHIRException(context.formatMessage(I18nConstants.UNABLE_TO_FIND__RESOLVING_DISCRIMINATOR__FROM_, d, discriminator, element.getProperty().getName()));
        if (children.size() > 1)
          throw new FHIRException(context.formatMessage(I18nConstants.FOUND__ITEMS_FOR__RESOLVING_DISCRIMINATOR__FROM_, Integer.toString(children.size()), d, discriminator, element.getProperty().getName()));
        focus = children.get(0);
        p = p + "." + d;
      }
    }
    return focus;
  }

  private CodeSystem getCodeSystem(String system) {
    long t = System.nanoTime();
    try {
      return context.fetchCodeSystem(system);
    } finally {
      timeTracker.tx(t, "cs "+system);
    }
  }

  private boolean hasTime(String fmt) {
    return fmt.contains("T");
  }

  private boolean hasTimeZone(String fmt) {
    return fmt.length() > 10 && (fmt.substring(10).contains("-") || fmt.substring(10).contains("+") || fmt.substring(10).contains("Z"));
  }

  private boolean isAbsolute(String uri) {
    String protocol = null;
    String tail = null;
    if (uri.contains(":")) {
      protocol = uri.substring(0, uri.indexOf(":"));
      tail = uri.substring(uri.indexOf(":")+1);
    }
    if (Utilities.isToken(protocol)) {
      if ("file".equals(protocol)) {
        return tail.startsWith("/") || tail.contains(":");
      } else {
        return true;
      }
    } else {
      return false;
    }
  }

  private boolean isCodeSystemReferenceValid(String uri) {
    return isSystemReferenceValid(uri);    
  }

  private boolean isIdentifierSystemReferenceValid(String uri) {
    return isSystemReferenceValid(uri) || uri.startsWith("ldap:");
  }

  private boolean isSystemReferenceValid(String uri) {
    return uri.startsWith("http:") || uri.startsWith("https:") || uri.startsWith("urn:");
  }

  public boolean isAnyExtensionsAllowed() {
    return anyExtensionsAllowed;
  }

  public boolean isErrorForUnknownProfiles() {
    return errorForUnknownProfiles;
  }

  public void setErrorForUnknownProfiles(boolean errorForUnknownProfiles) {
    this.errorForUnknownProfiles = errorForUnknownProfiles;
  }

  private boolean isParametersEntry(String path) {
    String[] parts = path.split("\\.");
    return parts.length > 2 && parts[parts.length - 1].equals(RESOURCE) && (pathEntryHasName(parts[parts.length - 2], "parameter") || pathEntryHasName(parts[parts.length - 2], "part"));
  }

  private boolean isBundleEntry(String path) {
    String[] parts = path.split("\\.");
    return parts.length > 2 && parts[parts.length - 1].equals(RESOURCE) && pathEntryHasName(parts[parts.length - 2], ENTRY);
  }

  private boolean isBundleOutcome(String path) {
    String[] parts = path.split("\\.");
    return parts.length > 2 && parts[parts.length - 1].equals("outcome") && pathEntryHasName(parts[parts.length - 2], "response");
  }


  private static boolean pathEntryHasName(String thePathEntry, String theName) {
    if (thePathEntry.equals(theName)) {
      return true;
    }
    if (thePathEntry.length() >= theName.length() + 3) {
      if (thePathEntry.startsWith(theName)) {
        if (thePathEntry.charAt(theName.length()) == '[') {
          return true;
        }
      }
    }
    return false;
  }

  public boolean isPrimitiveType(String code) {
    StructureDefinition sd = context.fetchTypeDefinition(code);
    return sd != null && sd.getKind() == StructureDefinitionKind.PRIMITIVETYPE;
  }

  private String getErrorMessage(String message) {
     return message != null ? " (error message = " + message + ")" : "";
  }

  public boolean isSuppressLoincSnomedMessages() {
    return suppressLoincSnomedMessages;
  }

  private boolean nameMatches(String name, String tail) {
    if (tail.endsWith("[x]"))
      return name.startsWith(tail.substring(0, tail.length() - 3));
    else
      return (name.equals(tail));
  }

  private boolean passesCodeWhitespaceRules(String v) {
    if (!v.trim().equals(v))
      return false;
    boolean lastWasSpace = true;
    for (char c : v.toCharArray()) {
      if (c == ' ') {
        if (lastWasSpace)
          return false;
        else
          lastWasSpace = true;
      } else if (Character.isWhitespace(c))
        return false;
      else
        lastWasSpace = false;
    }
    return true;
  }

  private ResolvedReference localResolve(String ref, NodeStack stack, List<ValidationMessage> errors, String path, Element rootResource, Element groupingResource, Element source) {
    if (ref.startsWith("#")) {
      // work back through the parent list.
      // really, there should only be one level for this (contained resources cannot contain
      // contained resources), but we'll leave that to some other code to worry about
      boolean wasContained = false;
      NodeStack nstack = stack;
      while (nstack != null && nstack.getElement() != null) {
        if (nstack.getElement().getProperty().isResource()) {
          // ok, we'll try to find the contained reference
          if (ref.equals("#") && nstack.getElement().getSpecial() != SpecialElement.CONTAINED && wasContained) {
            ResolvedReference rr = new ResolvedReference();
            rr.setResource(nstack.getElement());
            rr.setFocus(nstack.getElement());
            rr.setExternal(false);
            rr.setStack(nstack);
//            rr.getStack().qualifyPath(".ofType("+nstack.getElement().fhirType()+")");
//            System.out.println("-->"+nstack.getLiteralPath());
            return rr;            
          }
          if (nstack.getElement().getSpecial() == SpecialElement.CONTAINED) {
            wasContained = true;
          }
          IndexedElement res = getContainedById(nstack.getElement(), ref.substring(1));
          if (res != null) {
            ResolvedReference rr = new ResolvedReference();
            rr.setResource(nstack.getElement());
            rr.setFocus(res.getMatch());
            rr.setExternal(false);
            rr.setStack(nstack.push(res.getMatch(), res.getIndex(), res.getMatch().getProperty().getDefinition(), res.getMatch().getProperty().getDefinition()));
            rr.getStack().qualifyPath(".ofType("+nstack.getElement().fhirType()+")");
            return rr;
          }
        }
        if (nstack.getElement().getSpecial() == SpecialElement.BUNDLE_ENTRY || nstack.getElement().getSpecial() == SpecialElement.PARAMETER) {
          return null; // we don't try to resolve contained references across this boundary
        }
        nstack = nstack.getParent();
      }
      // try again, and work up the element parent list 
      if (ref.equals("#")) {
        Element e = stack.getElement();
        while (e != null) {
          if (e.getProperty().isResource() && (e.getSpecial() != SpecialElement.CONTAINED)) {
            ResolvedReference rr = new ResolvedReference();
            rr.setResource(e);
            rr.setFocus(e);
            rr.setExternal(false);
            rr.setStack(stack.push(e, -1, e.getProperty().getDefinition(), e.getProperty().getDefinition()));
            rr.getStack().qualifyPath(".ofType("+e.fhirType()+")");
            return rr;            
          }
          e = e.getParentForValidator();
        }
      }
      return null;
    } else {
      // work back through the parent list - if any of them are bundles, try to resolve
      // the resource in the bundle
      String fullUrl = null; // we're going to try to work this out as we go up
      while (stack != null && stack.getElement() != null) {
        if (stack.getElement().getSpecial() == SpecialElement.BUNDLE_ENTRY && fullUrl == null && stack.getParent() != null && stack.getParent().getElement().getName().equals(ENTRY)) {
          String type = stack.getParent().getParent().getElement().getChildValue(TYPE);
          fullUrl = stack.getParent().getElement().getChildValue(FULL_URL); // we don't try to resolve contained references across this boundary
          if (fullUrl == null)
            rule(errors, IssueType.REQUIRED, stack.getParent().getElement().line(), stack.getParent().getElement().col(), stack.getParent().getLiteralPath(),
              Utilities.existsInList(type, "batch-response", "transaction-response") || fullUrl != null, I18nConstants.BUNDLE_BUNDLE_ENTRY_NOFULLURL);
        }
        if (BUNDLE.equals(stack.getElement().getType())) {
          String type = stack.getElement().getChildValue(TYPE);
          IndexedElement res = getFromBundle(stack.getElement(), ref, fullUrl, errors, path, type, "transaction".equals(type));
          if (res == null) {
            return null;
          } else {
            ResolvedReference rr = new ResolvedReference();
            rr.setResource(res.getMatch());
            rr.setFocus(res.getMatch());
            rr.setExternal(false);
            rr.setStack(stack.push(res.getEntry(), res.getIndex(), res.getEntry().getProperty().getDefinition(),
              res.getEntry().getProperty().getDefinition()).push(res.getMatch(), -1,
              res.getMatch().getProperty().getDefinition(), res.getMatch().getProperty().getDefinition()));
            rr.getStack().qualifyPath(".ofType("+rr.getResource().fhirType()+")");
            return rr;
          }
        }
        if (stack.getElement().getSpecial() == SpecialElement.PARAMETER && stack.getParent() != null) {
          NodeStack tgt = findInParams(stack.getParent().getParent(), ref);
          if (tgt != null) {
            ResolvedReference rr = new ResolvedReference();
            rr.setResource(tgt.getElement());
            rr.setFocus(tgt.getElement());
            rr.setExternal(false);
            rr.setStack(tgt);
            rr.getStack().qualifyPath(".ofType("+tgt.getElement().fhirType()+")");
            return rr;            
          }
        }
        stack = stack.getParent();
      }
      // we can get here if we got called via FHIRPath conformsTo which breaks the stack continuity.
      if (groupingResource != null && BUNDLE.equals(groupingResource.fhirType())) { // it could also be a Parameters resource - that case isn't handled yet
        String type = groupingResource.getChildValue(TYPE);
        Element entry = getEntryForSource(groupingResource, source);
        fullUrl = entry.getChildValue(FULL_URL);
        IndexedElement res = getFromBundle(groupingResource, ref, fullUrl, errors, path, type, "transaction".equals(type));
        if (res == null) {
          return null;
        } else {
          ResolvedReference rr = new ResolvedReference();
          rr.setResource(res.getMatch());
          rr.setFocus(res.getMatch());
          rr.setExternal(false);
          rr.setStack(new NodeStack(context, null, rootResource, validationLanguage).push(res.getEntry(), res.getIndex(), res.getEntry().getProperty().getDefinition(),
            res.getEntry().getProperty().getDefinition()).push(res.getMatch(), -1,
            res.getMatch().getProperty().getDefinition(), res.getMatch().getProperty().getDefinition()));
          rr.getStack().qualifyPath(".ofType("+rr.getResource().fhirType()+")");
          return rr;
        }
      }
    }
    return null;
  }

  private NodeStack findInParams(NodeStack params, String ref) {
    int i = 0;
    for (Element child : params.getElement().getChildren("parameter")) {
      NodeStack p = params.push(child, i, child.getProperty().getDefinition(), child.getProperty().getDefinition());
      if (child.hasChild("resource")) {
        Element res = child.getNamedChild("resource");
        if ((res.fhirType()+"/"+res.getIdBase()).equals(ref)) {
          return p.push(res, -1, res.getProperty().getDefinition(), res.getProperty().getDefinition());
        }
      }
      NodeStack pc = findInParamParts(p, child, ref);
      if (pc != null) {
        return pc;
      }
    }
    return null;
  }

  private NodeStack findInParamParts(NodeStack pp, Element param, String ref) {
    int i = 0;
    for (Element child : param.getChildren("part")) {
      NodeStack p = pp.push(child, i, child.getProperty().getDefinition(), child.getProperty().getDefinition());
      if (child.hasChild("resource")) {
        Element res = child.getNamedChild("resource");
        if ((res.fhirType()+"/"+res.getIdBase()).equals(ref)) {
          return p.push(res, -1, res.getProperty().getDefinition(), res.getProperty().getDefinition());
        }
      }
      NodeStack pc = findInParamParts(p, child, ref);
      if (pc != null) {
        return pc;
      }
    }
    return null;
  }

  private Element getEntryForSource(Element bundle, Element element) {
    List<Element> entries = new ArrayList<Element>();
    bundle.getNamedChildren(ENTRY, entries);
    for (Element entry : entries) {
      if (entry.hasDescendant(element)) {
        return entry;
      }
    }
    return null;
  }

  private ResolvedReference makeExternalRef(Element external, String path) {
    ResolvedReference res = new ResolvedReference();
    res.setResource(external);
    res.setFocus(external);
    res.setExternal(true);
    res.setStack(new NodeStack(context, external, path, validationLanguage));
    return res;
  }


  private Element resolve(Object appContext, String ref, NodeStack stack, List<ValidationMessage> errors, String path) throws IOException, FHIRException {
    Element local = localResolve(ref, stack, errors, path, null, null, null).getFocus();
    if (local != null)
      return local;
    if (fetcher == null)
      return null;
    if (fetchCache.containsKey(ref)) {
      return fetchCache.get(ref);
    } else {
      Element res = fetcher.fetch(this, appContext, ref);
      setParents(res);
      fetchCache.put(ref, res);
      return res;
    }
  }


  private ElementDefinition resolveNameReference(StructureDefinitionSnapshotComponent snapshot, String contentReference) {
    for (ElementDefinition ed : snapshot.getElement())
      if (contentReference.equals("#" + ed.getId()))
        return ed;
    return null;
  }

  private StructureDefinition resolveProfile(StructureDefinition profile, String pr) {
    if (pr.startsWith("#")) {
      for (Resource r : profile.getContained()) {
        if (r.getId().equals(pr.substring(1)) && r instanceof StructureDefinition)
          return (StructureDefinition) r;
      }
      return null;
    } else {
      long t = System.nanoTime();
      StructureDefinition fr = context.fetchResource(StructureDefinition.class, pr);
      timeTracker.sd(t);
      return fr;
    }
  }

  private ElementDefinition resolveType(String type, List<TypeRefComponent> list) {
    for (TypeRefComponent tr : list) {
      String url = tr.getWorkingCode();
      if (!Utilities.isAbsoluteUrl(url))
        url = "http://hl7.org/fhir/StructureDefinition/" + url;
      long t = System.nanoTime();
      StructureDefinition sd = context.fetchResource(StructureDefinition.class, url);
      timeTracker.sd(t);
      if (sd != null && (sd.getType().equals(type) || sd.getUrl().equals(type)) && sd.hasSnapshot())
        return sd.getSnapshot().getElement().get(0);
    }
    return null;
  }

  public void setAnyExtensionsAllowed(boolean anyExtensionsAllowed) {
    this.anyExtensionsAllowed = anyExtensionsAllowed;
  }

  public IResourceValidator setBestPracticeWarningLevel(BestPracticeWarningLevel value) {
    bpWarnings = value;
    return this;
  }

  @Override
  public void setCheckDisplay(CheckDisplayOption checkDisplay) {
    this.checkDisplay = checkDisplay;
  }

  public void setSuppressLoincSnomedMessages(boolean suppressLoincSnomedMessages) {
    this.suppressLoincSnomedMessages = suppressLoincSnomedMessages;
  }

  public IdStatus getResourceIdRule() {
    return resourceIdRule;
  }

  public void setResourceIdRule(IdStatus resourceIdRule) {
    this.resourceIdRule = resourceIdRule;
  }


  public boolean isAllowXsiLocation() {
    return allowXsiLocation;
  }

  public void setAllowXsiLocation(boolean allowXsiLocation) {
    this.allowXsiLocation = allowXsiLocation;
  }

  /**
   * @param element - the candidate that might be in the slice
   * @param path    - for reporting any errors. the XPath for the element
   * @param slicer  - the definition of how slicing is determined
   * @param ed      - the slice for which to test membership
   * @param errors
   * @param stack
   * @param srcProfile 
   * @return
   * @throws DefinitionException
   * @throws DefinitionException
   * @throws IOException
   * @throws FHIRException
   */
  private boolean sliceMatches(ValidatorHostContext hostContext, Element element, String path, ElementDefinition slicer, ElementDefinition ed, StructureDefinition profile, List<ValidationMessage> errors, List<ValidationMessage> sliceInfo, NodeStack stack, StructureDefinition srcProfile) throws DefinitionException, FHIRException {
    if (!slicer.getSlicing().hasDiscriminator())
      return false; // cannot validate in this case

    ExpressionNode n = (ExpressionNode) ed.getUserData("slice.expression.cache");
    if (n == null) {
      long t = System.nanoTime();
      // GG: this approach is flawed because it treats discriminators individually rather than collectively
      StringBuilder expression = new StringBuilder("true");
      boolean anyFound = false;
      Set<String> discriminators = new HashSet<>();
      for (ElementDefinitionSlicingDiscriminatorComponent s : slicer.getSlicing().getDiscriminator()) {
        String discriminator = s.getPath();
        discriminators.add(discriminator);

        List<ElementDefinition> criteriaElements = getCriteriaForDiscriminator(path, ed, discriminator, profile, s.getType() == DiscriminatorType.PROFILE, srcProfile);
        boolean found = false;
        for (ElementDefinition criteriaElement : criteriaElements) {
          found = true;
          if ("0".equals(criteriaElement.getMax())) {
            expression.append(" and " + discriminator + ".empty()");            
          } else if (s.getType() == DiscriminatorType.TYPE) {
            String type = null;
            if (!criteriaElement.getPath().contains("[") && discriminator.contains("[")) {
              discriminator = discriminator.substring(0, discriminator.indexOf('['));
              String lastNode = tail(discriminator);
              type = tail(criteriaElement.getPath()).substring(lastNode.length());
              type = type.substring(0, 1).toLowerCase() + type.substring(1);
            } else if (!criteriaElement.hasType() || criteriaElement.getType().size() == 1) {
              if (discriminator.contains("["))
                discriminator = discriminator.substring(0, discriminator.indexOf('['));
              if (criteriaElement.hasType()) {
                type = criteriaElement.getType().get(0).getWorkingCode();
              } else if (!criteriaElement.getPath().contains(".")) {
                type = criteriaElement.getPath();
              } else {
                throw new DefinitionException(context.formatMessage(I18nConstants.DISCRIMINATOR__IS_BASED_ON_TYPE_BUT_SLICE__IN__HAS_NO_TYPES, discriminator, ed.getId(), profile.getVersionedUrl()));
              }
            } else if (criteriaElement.getType().size() > 1) {
<<<<<<< HEAD
              throw new DefinitionException(context.formatMessagePL(criteriaElement.getType().size(), I18nConstants.DISCRIMINATOR__IS_BASED_ON_TYPE_BUT_SLICE__IN__HAS_MULTIPLE_TYPES_PLURAL, discriminator, ed.getId(), profile.getVersionedUrl(), criteriaElement.typeSummary()));
=======
              throw new DefinitionException(context.formatMessagePlural(criteriaElement.getType().size(), I18nConstants.DISCRIMINATOR__IS_BASED_ON_TYPE_BUT_SLICE__IN__HAS_MULTIPLE_TYPES, discriminator, ed.getId(), profile.getUrl(), criteriaElement.typeSummary()));
>>>>>>> c86d9ee6
            } else
              throw new DefinitionException(context.formatMessage(I18nConstants.DISCRIMINATOR__IS_BASED_ON_TYPE_BUT_SLICE__IN__HAS_NO_TYPES, discriminator, ed.getId(), profile.getVersionedUrl()));
            if (discriminator.isEmpty()) {
              expression.append(" and $this is " + type);
            } else {
              expression.append(" and " + discriminator + " is " + type);
            }
          } else if (s.getType() == DiscriminatorType.PROFILE) {
            if (criteriaElement.getType().size() == 0) {
              throw new DefinitionException(context.formatMessage(I18nConstants.PROFILE_BASED_DISCRIMINATORS_MUST_HAVE_A_TYPE__IN_PROFILE_, criteriaElement.getId(), profile.getVersionedUrl()));
            }
            if (criteriaElement.getType().size() != 1) {
<<<<<<< HEAD
              throw new DefinitionException(context.formatMessagePL(criteriaElement.getType().size(), I18nConstants.PROFILE_BASED_DISCRIMINATORS_MUST_HAVE_ONLY_ONE_TYPE__IN_PROFILE_PLURAL, criteriaElement.getId(), profile.getVersionedUrl()));
=======
              throw new DefinitionException(context.formatMessagePlural(criteriaElement.getType().size(), I18nConstants.PROFILE_BASED_DISCRIMINATORS_MUST_HAVE_ONLY_ONE_TYPE__IN_PROFILE, criteriaElement.getId(), profile.getUrl()));
>>>>>>> c86d9ee6
            }
            List<CanonicalType> list = discriminator.endsWith(".resolve()") || discriminator.equals("resolve()") ? criteriaElement.getType().get(0).getTargetProfile() : criteriaElement.getType().get(0).getProfile();
            if (list.size() == 0) {
              throw new DefinitionException(context.formatMessage(I18nConstants.PROFILE_BASED_DISCRIMINATORS_MUST_HAVE_A_TYPE_WITH_A_PROFILE__IN_PROFILE_, criteriaElement.getId(), profile.getVersionedUrl()));
            } else if (list.size() > 1) {
              CommaSeparatedStringBuilder b = new CommaSeparatedStringBuilder(" or ");
              for (CanonicalType c : list) {
                b.append(discriminator + ".conformsTo('" + c.getValue() + "')");
              }
              expression.append(" and (" + b + ")");
            } else {
              expression.append(" and " + discriminator + ".conformsTo('" + list.get(0).getValue() + "')");
            }
          } else if (s.getType() == DiscriminatorType.EXISTS) {
            if (criteriaElement.hasMin() && criteriaElement.getMin() >= 1) {
              expression.append(" and (" + discriminator + ".exists())");
            } else if (criteriaElement.hasMax() && criteriaElement.getMax().equals("0")) {
              expression.append(" and (" + discriminator + ".exists().not())");
            } else {
              throw new FHIRException(context.formatMessage(I18nConstants.DISCRIMINATOR__IS_BASED_ON_ELEMENT_EXISTENCE_BUT_SLICE__NEITHER_SETS_MIN1_OR_MAX0, discriminator, ed.getId()));
            }
          } else if (criteriaElement.hasFixed()) {
            buildFixedExpression(ed, expression, discriminator, criteriaElement);
          } else if (criteriaElement.hasPattern()) {
            buildPattternExpression(ed, expression, discriminator, criteriaElement);
          } else if (criteriaElement.hasBinding() && criteriaElement.getBinding().hasStrength() && criteriaElement.getBinding().getStrength().equals(BindingStrength.REQUIRED) && criteriaElement.getBinding().hasValueSet()) {
            expression.append(" and (" + discriminator + " memberOf '" + criteriaElement.getBinding().getValueSet() + "')");
          } else {
            found = false;
          }
          if (found)
            break;
        }
        if (found)
          anyFound = true;
      }
      if (!anyFound) {
<<<<<<< HEAD
        if (slicer.getSlicing().getDiscriminator().size() > 1)
          throw new DefinitionException(context.formatMessagePL(slicer.getSlicing().getDiscriminator().size(), I18nConstants.COULD_NOT_MATCH_ANY_DISCRIMINATORS__FOR_SLICE__IN_PROFILE___NONE_OF_THE_DISCRIMINATOR__HAVE_FIXED_VALUE_BINDING_OR_EXISTENCE_ASSERTIONS_PLURAL, discriminators, ed.getId(), profile.getVersionedUrl(), discriminators));
        else
          throw new DefinitionException(context.formatMessage(I18nConstants.COULD_NOT_MATCH_DISCRIMINATOR__FOR_SLICE__IN_PROFILE___THE_DISCRIMINATOR__DOES_NOT_HAVE_FIXED_VALUE_BINDING_OR_EXISTENCE_ASSERTIONS, discriminators, ed.getId(), profile.getVersionedUrl(), discriminators));
=======
          throw new DefinitionException(context.formatMessagePlural(slicer.getSlicing().getDiscriminator().size(), I18nConstants.Could_not_match_discriminator_for_slice_in_profile, discriminators, ed.getId(), profile.getUrl(), discriminators));
>>>>>>> c86d9ee6
      }

      try {
        n = fpe.parse(FHIRPathExpressionFixer.fixExpr(expression.toString(), null));
      } catch (FHIRLexerException e) {
        if (STACK_TRACE) e.printStackTrace();
        throw new FHIRException(context.formatMessage(I18nConstants.PROBLEM_PROCESSING_EXPRESSION__IN_PROFILE__PATH__, expression, profile.getVersionedUrl(), path, e.getMessage()));
      }
      timeTracker.fpe(t);
      ed.setUserData("slice.expression.cache", n);
    } else {
    }

    ValidatorHostContext shc = hostContext.forSlicing();
    boolean pass = evaluateSlicingExpression(shc, element, path, profile, n);
    if (!pass) {
      slicingHint(sliceInfo, IssueType.STRUCTURE, element.line(), element.col(), path, false, isProfile(slicer), (context.formatMessage(I18nConstants.DOES_NOT_MATCH_SLICE_, ed.getSliceName(), n.toString().substring(8).trim())), "discriminator = " + Utilities.escapeXml(n.toString()), null);
      for (String url : shc.getSliceRecords().keySet()) {
        StructureDefinition sdt = context.fetchResource(StructureDefinition.class, url);
        slicingHint(sliceInfo, IssueType.STRUCTURE, element.line(), element.col(), path, false, isProfile(slicer), 
         context.formatMessage(I18nConstants.DETAILS_FOR__MATCHING_AGAINST_PROFILE_, stack.getLiteralPath(), sdt == null ?  url : sdt.getVersionedUrl()),
          context.formatMessage(I18nConstants.PROFILE__DOES_NOT_MATCH_FOR__BECAUSE_OF_THE_FOLLOWING_PROFILE_ISSUES__,
              url,
              stack.getLiteralPath(), errorSummaryForSlicingAsHtml(shc.getSliceRecords().get(url))), errorSummaryForSlicingAsText(shc.getSliceRecords().get(url)));
      }
    }
    return pass;
  }

  private boolean isBaseDefinition(String url) {
    boolean b = url.startsWith("http://hl7.org/fhir/") && !url.substring(40).contains("/");
    return b;
  }

  private String descSD(String url) {
    StructureDefinition sd = context.fetchResource(StructureDefinition.class, url);
    return sd == null ? url : sd.present();
  }

  private boolean isProfile(ElementDefinition slicer) {
    if (slicer == null || !slicer.hasSlicing()) {
      return false;
    }
    for (ElementDefinitionSlicingDiscriminatorComponent t : slicer.getSlicing().getDiscriminator()) {
      if (t.getType() == DiscriminatorType.PROFILE) {
        return true;
      }
    }
    return false;
  }

  public boolean evaluateSlicingExpression(ValidatorHostContext hostContext, Element element, String path, StructureDefinition profile, ExpressionNode n) throws FHIRException {
    String msg;
    boolean ok;
    try {
      long t = System.nanoTime();
      ok = fpe.evaluateToBoolean(hostContext.forProfile(profile), hostContext.getResource(), hostContext.getRootResource(), element, n);
      timeTracker.fpe(t);
      msg = fpe.forLog();
    } catch (Exception ex) {
      if (STACK_TRACE) ex.printStackTrace();
      throw new FHIRException(context.formatMessage(I18nConstants.PROBLEM_EVALUATING_SLICING_EXPRESSION_FOR_ELEMENT_IN_PROFILE__PATH__FHIRPATH___, profile.getVersionedUrl(), path, n, ex.getMessage()));
    }
    return ok;
  }

  private void buildPattternExpression(ElementDefinition ed, StringBuilder expression, String discriminator, ElementDefinition criteriaElement) throws DefinitionException {
    DataType pattern = criteriaElement.getPattern();
    if (pattern instanceof CodeableConcept) {
      CodeableConcept cc = (CodeableConcept) pattern;
      expression.append(" and ");
      buildCodeableConceptExpression(ed, expression, discriminator, cc);
    } else if (pattern instanceof Coding) {
      Coding c = (Coding) pattern;
      expression.append(" and ");
      buildCodingExpression(ed, expression, discriminator, c);
    } else if (pattern instanceof BooleanType || pattern instanceof IntegerType || pattern instanceof DecimalType) {
      expression.append(" and ");
      buildPrimitiveExpression(ed, expression, discriminator, pattern, false);
    } else if (pattern instanceof PrimitiveType) {
      expression.append(" and ");
      buildPrimitiveExpression(ed, expression, discriminator, pattern, true);
    } else if (pattern instanceof Identifier) {
      Identifier ii = (Identifier) pattern;
      expression.append(" and ");
      buildIdentifierExpression(ed, expression, discriminator, ii);
    } else if (pattern instanceof HumanName) {
      HumanName name = (HumanName) pattern;
      expression.append(" and ");
      buildHumanNameExpression(ed, expression, discriminator, name);
    } else if (pattern instanceof Address) {
      Address add = (Address) pattern;
      expression.append(" and ");
      buildAddressExpression(ed, expression, discriminator, add);
    } else {
      throw new DefinitionException(context.formatMessage(I18nConstants.UNSUPPORTED_FIXED_PATTERN_TYPE_FOR_DISCRIMINATOR_FOR_SLICE__, discriminator, ed.getId(), pattern.fhirType()));
    }
  }

  private void buildIdentifierExpression(ElementDefinition ed, StringBuilder expression, String discriminator, Identifier ii)
    throws DefinitionException {
    if (ii.hasExtension())
      throw new DefinitionException(context.formatMessage(I18nConstants.UNSUPPORTED_IDENTIFIER_PATTERN__EXTENSIONS_ARE_NOT_ALLOWED__FOR_DISCRIMINATOR_FOR_SLICE_, discriminator, ed.getId()));
    boolean first = true;
    expression.append(discriminator + ".where(");
    if (ii.hasSystem()) {
      first = false;
      expression.append("system = '" + ii.getSystem() + "'");
    }
    if (ii.hasValue()) {
      if (first)
        first = false;
      else
        expression.append(" and ");
      expression.append("value = '" + ii.getValue() + "'");
    }
    if (ii.hasUse()) {
      if (first)
        first = false;
      else
        expression.append(" and ");
      expression.append("use = '" + ii.getUse() + "'");
    }
    if (ii.hasType()) {
      if (first)
        first = false;
      else
        expression.append(" and ");
      buildCodeableConceptExpression(ed, expression, TYPE, ii.getType());
    }
    if (first) {
      throw new DefinitionException(context.formatMessage(I18nConstants.UNSUPPORTED_IDENTIFIER_PATTERN_NO_PROPERTY_NOT_SUPPORTED_FOR_DISCRIMINATOR_FOR_SLICE, discriminator, ed.getId(), ii.fhirType()));
    }
    expression.append(").exists()");
  }

  private void buildHumanNameExpression(ElementDefinition ed, StringBuilder expression, String discriminator, HumanName name) throws DefinitionException {
    if (name.hasExtension())
      throw new DefinitionException(context.formatMessage(I18nConstants.UNSUPPORTED_IDENTIFIER_PATTERN__EXTENSIONS_ARE_NOT_ALLOWED__FOR_DISCRIMINATOR_FOR_SLICE_, discriminator, ed.getId()));
    boolean first = true;
    expression.append(discriminator + ".where(");
    if (name.hasUse()) {
      first = false;
      expression.append("use = '" + name.getUse().toCode() + "'");
    }
    if (name.hasText()) {
      if (first)
        first = false;
      else
        expression.append(" and ");
      expression.append("text = '" + name.getText() + "'");
    }
    if (name.hasFamily()) {
      if (first)
        first = false;
      else
        expression.append(" and ");
      expression.append("family = '" + name.getFamily() + "'");
    }
    if (name.hasGiven()) {
      throw new DefinitionException(context.formatMessage(I18nConstants.UNSUPPORTED_IDENTIFIER_PATTERN_PROPERTY_NOT_SUPPORTED_FOR_DISCRIMINATOR_FOR_SLICE, discriminator, ed.getId(), name.fhirType(), "given"));
    }
    if (name.hasPrefix()) {
      throw new DefinitionException(context.formatMessage(I18nConstants.UNSUPPORTED_IDENTIFIER_PATTERN_PROPERTY_NOT_SUPPORTED_FOR_DISCRIMINATOR_FOR_SLICE, discriminator, ed.getId(), name.fhirType(), "prefix"));
    }
    if (name.hasSuffix()) {
      throw new DefinitionException(context.formatMessage(I18nConstants.UNSUPPORTED_IDENTIFIER_PATTERN_PROPERTY_NOT_SUPPORTED_FOR_DISCRIMINATOR_FOR_SLICE, discriminator, ed.getId(), name.fhirType(), "suffix"));
    }
    if (name.hasPeriod()) {
      throw new DefinitionException(context.formatMessage(I18nConstants.UNSUPPORTED_IDENTIFIER_PATTERN_PROPERTY_NOT_SUPPORTED_FOR_DISCRIMINATOR_FOR_SLICE, discriminator, ed.getId(), name.fhirType(), "period"));
    }
    if (first) {
      throw new DefinitionException(context.formatMessage(I18nConstants.UNSUPPORTED_IDENTIFIER_PATTERN_NO_PROPERTY_NOT_SUPPORTED_FOR_DISCRIMINATOR_FOR_SLICE, discriminator, ed.getId(), name.fhirType()));
    }

    expression.append(").exists()");
  }

  private void buildAddressExpression(ElementDefinition ed, StringBuilder expression, String discriminator, Address add) throws DefinitionException {
    if (add.hasExtension()) {
      throw new DefinitionException(context.formatMessage(I18nConstants.UNSUPPORTED_IDENTIFIER_PATTERN__EXTENSIONS_ARE_NOT_ALLOWED__FOR_DISCRIMINATOR_FOR_SLICE_, discriminator, ed.getId()));
    }
    boolean first = true;
    expression.append(discriminator + ".where(");
    if (add.hasUse()) {
      first = false;
      expression.append("use = '" + add.getUse().toCode() + "'");
    }
    if (add.hasType()) {
      if (first) first = false; else expression.append(" and ");
      expression.append("type = '" + add.getType().toCode() + "'");
    }
    if (add.hasText()) {
      if (first) first = false; else expression.append(" and ");
      expression.append("text = '" + add.getText() + "'");
    }
    if (add.hasCity()) {
      if (first) first = false; else expression.append(" and ");
      expression.append("city = '" + add.getCity() + "'");
    }
    if (add.hasDistrict()) {
      if (first) first = false; else expression.append(" and ");
      expression.append("district = '" + add.getDistrict() + "'");
    }
    if (add.hasState()) {
      if (first) first = false; else expression.append(" and ");
      expression.append("state = '" + add.getState() + "'");
    }
    if (add.hasPostalCode()) {
      if (first) first = false; else expression.append(" and ");
      expression.append("postalCode = '" + add.getPostalCode() + "'");
    }
    if (add.hasCountry()) {
      if (first) first = false; else expression.append(" and ");
      expression.append("country = '" + add.getCountry() + "'");
    }       
    if (add.hasLine()) {
      throw new DefinitionException(context.formatMessage(I18nConstants.UNSUPPORTED_IDENTIFIER_PATTERN_PROPERTY_NOT_SUPPORTED_FOR_DISCRIMINATOR_FOR_SLICE, discriminator, ed.getId(), add.fhirType(), "line"));
    }
    if (add.hasPeriod()) {
      throw new DefinitionException(context.formatMessage(I18nConstants.UNSUPPORTED_IDENTIFIER_PATTERN_PROPERTY_NOT_SUPPORTED_FOR_DISCRIMINATOR_FOR_SLICE, discriminator, ed.getId(), add.fhirType(), "period"));
    }
    if (first) {
      throw new DefinitionException(context.formatMessage(I18nConstants.UNSUPPORTED_IDENTIFIER_PATTERN_NO_PROPERTY_NOT_SUPPORTED_FOR_DISCRIMINATOR_FOR_SLICE, discriminator, ed.getId(), add.fhirType()));
    }
    expression.append(").exists()");
  }

  private void buildCodeableConceptExpression(ElementDefinition ed, StringBuilder expression, String discriminator, CodeableConcept cc)
    throws DefinitionException {
    if (cc.hasText())
      throw new DefinitionException(context.formatMessage(I18nConstants.UNSUPPORTED_CODEABLECONCEPT_PATTERN__USING_TEXT__FOR_DISCRIMINATOR_FOR_SLICE_, discriminator, ed.getId()));
    if (!cc.hasCoding())
      throw new DefinitionException(context.formatMessage(I18nConstants.UNSUPPORTED_CODEABLECONCEPT_PATTERN__MUST_HAVE_AT_LEAST_ONE_CODING__FOR_DISCRIMINATOR_FOR_SLICE_, discriminator, ed.getId()));
    if (cc.hasExtension())
      throw new DefinitionException(context.formatMessage(I18nConstants.UNSUPPORTED_CODEABLECONCEPT_PATTERN__EXTENSIONS_ARE_NOT_ALLOWED__FOR_DISCRIMINATOR_FOR_SLICE_, discriminator, ed.getId()));
    boolean firstCoding = true;
    for (Coding c : cc.getCoding()) {
      if (c.hasExtension())
        throw new DefinitionException(context.formatMessage(I18nConstants.UNSUPPORTED_CODEABLECONCEPT_PATTERN__EXTENSIONS_ARE_NOT_ALLOWED__FOR_DISCRIMINATOR_FOR_SLICE_, discriminator, ed.getId()));
      if (firstCoding) firstCoding = false;
      else expression.append(" and ");
      expression.append(discriminator + ".coding.where(");
      boolean first = true;
      if (c.hasSystem()) {
        first = false;
        expression.append("system = '" + c.getSystem() + "'");
      }
      if (c.hasVersion()) {
        if (first) first = false;
        else expression.append(" and ");
        expression.append("version = '" + c.getVersion() + "'");
      }
      if (c.hasCode()) {
        if (first) first = false;
        else expression.append(" and ");
        expression.append("code = '" + c.getCode() + "'");
      }
      if (c.hasDisplay()) {
        if (first) first = false;
        else expression.append(" and ");
        expression.append("display = '" + c.getDisplay() + "'");
      }
      if (first) {
        throw new DefinitionException(context.formatMessage(I18nConstants.UNSUPPORTED_IDENTIFIER_PATTERN_NO_PROPERTY_NOT_SUPPORTED_FOR_DISCRIMINATOR_FOR_SLICE, discriminator, ed.getId(), cc.fhirType()));
      }
      expression.append(").exists()");
    }
  }

  private void buildCodingExpression(ElementDefinition ed, StringBuilder expression, String discriminator, Coding c)
    throws DefinitionException {
    if (c.hasExtension())
      throw new DefinitionException(context.formatMessage(I18nConstants.UNSUPPORTED_CODEABLECONCEPT_PATTERN__EXTENSIONS_ARE_NOT_ALLOWED__FOR_DISCRIMINATOR_FOR_SLICE_, discriminator, ed.getId()));
    expression.append(discriminator + ".where(");
    boolean first = true;
    if (c.hasSystem()) {
      first = false;
      expression.append("system = '" + c.getSystem() + "'");
    }
    if (c.hasVersion()) {
      if (first) first = false;
      else expression.append(" and ");
      expression.append("version = '" + c.getVersion() + "'");
    }
    if (c.hasCode()) {
      if (first) first = false;
      else expression.append(" and ");
      expression.append("code = '" + c.getCode() + "'");
    }
    if (c.hasDisplay()) {
      if (first) first = false;
      else expression.append(" and ");
      expression.append("display = '" + c.getDisplay() + "'");
    }
    if (first) {
      throw new DefinitionException(context.formatMessage(I18nConstants.UNSUPPORTED_IDENTIFIER_PATTERN_NO_PROPERTY_NOT_SUPPORTED_FOR_DISCRIMINATOR_FOR_SLICE, discriminator, ed.getId(), c.fhirType()));
    }
    expression.append(").exists()");
  }

  private void buildPrimitiveExpression(ElementDefinition ed, StringBuilder expression, String discriminator, DataType p, boolean quotes) throws DefinitionException {
      if (p.hasExtension())
        throw new DefinitionException(context.formatMessage(I18nConstants.UNSUPPORTED_CODEABLECONCEPT_PATTERN__EXTENSIONS_ARE_NOT_ALLOWED__FOR_DISCRIMINATOR_FOR_SLICE_, discriminator, ed.getId()));
      if (quotes) {        
        expression.append(discriminator + ".where(value = '" + p.primitiveValue() + "'");
      } else {
        expression.append(discriminator + ".where(value = " + p.primitiveValue() + "");
      }
      expression.append(").exists()");
    }

  private void buildFixedExpression(ElementDefinition ed, StringBuilder expression, String discriminator, ElementDefinition criteriaElement) throws DefinitionException {
    DataType fixed = criteriaElement.getFixed();
    if (fixed instanceof CodeableConcept) {
      CodeableConcept cc = (CodeableConcept) fixed;
      expression.append(" and ");
      buildCodeableConceptExpression(ed, expression, discriminator, cc);
    } else if (fixed instanceof Identifier) {
      Identifier ii = (Identifier) fixed;
      expression.append(" and ");
      buildIdentifierExpression(ed, expression, discriminator, ii);
    } else if (fixed instanceof Coding) {
      Coding c = (Coding) fixed;
      expression.append(" and ");
      buildCodingExpression(ed, expression, discriminator, c);
    } else {
      expression.append(" and (");
      if (fixed instanceof StringType) {
        String es = Utilities.escapeJson(fixed.primitiveValue());
        expression.append("'" + es + "'");
      } else if (fixed instanceof UriType) {
        expression.append("'" + ((UriType) fixed).asStringValue() + "'");
      } else if (fixed instanceof IntegerType) {
        expression.append(((IntegerType) fixed).asStringValue());
      } else if (fixed instanceof DecimalType) {
        expression.append(((IntegerType) fixed).asStringValue());
      } else if (fixed instanceof BooleanType) {
        expression.append(((BooleanType) fixed).asStringValue());
      } else
        throw new DefinitionException(context.formatMessage(I18nConstants.UNSUPPORTED_FIXED_VALUE_TYPE_FOR_DISCRIMINATOR_FOR_SLICE__, discriminator, ed.getId(), fixed.getClass().getName()));
      expression.append(" in " + discriminator + ")");
    }
  }

  // checkSpecials = we're only going to run these tests if we are actually validating this content (as opposed to we looked it up)
  private boolean start(ValidatorHostContext hostContext, List<ValidationMessage> errors, Element resource, Element element, StructureDefinition defn, NodeStack stack, PercentageTracker pct, ValidationMode mode) throws FHIRException {
    boolean ok = true;
    
    checkLang(resource, stack);
    if (crumbTrails) {
      element.addMessage(signpost(errors, IssueType.INFORMATIONAL, element.line(), element.col(), stack.getLiteralPath(), I18nConstants.VALIDATION_VAL_PROFILE_SIGNPOST, defn.getVersionedUrl()));
    }
    boolean pctOwned = false;
    if (pct == null) { 
      // this method is reentrant, but also the right place to tell the user what is going on if it's the root. 
      // if we're not at the root, we don't report progress
      pctOwned = true;
      pct = new PercentageTracker(resource.countDescendents()+1, resource.fhirType(), defn.getVersionedUrl(), logProgress);
    }
    if (BUNDLE.equals(element.fhirType())) {
      if (debug) {
        System.out.println("Resolve Bundle Entries "+time());
      }
      resolveBundleReferences(element, new ArrayList<Element>());
    }
    ok = startInner(hostContext, errors, resource, element, defn, stack, hostContext.isCheckSpecials(), pct, mode) && ok;
    if (pctOwned) {
      pct.done();
    }
 
    Element meta = element.getNamedChild(META);
    if (meta != null) {
      List<Element> profiles = new ArrayList<Element>();
      meta.getNamedChildren("profile", profiles);
      int i = 0;
      for (Element profile : profiles) {
        StructureDefinition sd = context.fetchResource(StructureDefinition.class, profile.primitiveValue());
        if (!defn.getUrl().equals(profile.primitiveValue())) {
          // is this a version specific reference? 
          VersionURLInfo vu = VersionUtilities.parseVersionUrl(profile.primitiveValue());
          if (vu != null) {
            if (!VersionUtilities.versionsCompatible(vu.getVersion(),  context.getVersion())) {
              hint(errors, IssueType.STRUCTURE, element.line(), element.col(), stack.getLiteralPath() + ".meta.profile[" + i + "]", false, I18nConstants.VALIDATION_VAL_PROFILE_OTHER_VERSION, vu.getVersion());
            } else if (vu.getUrl().equals(defn.getUrl())) {
              hint(errors, IssueType.STRUCTURE, element.line(), element.col(), stack.getLiteralPath() + ".meta.profile[" + i + "]", false, I18nConstants.VALIDATION_VAL_PROFILE_THIS_VERSION_OK);              
            } else {
              StructureDefinition sdt = context.fetchResource(StructureDefinition.class, vu.getUrl());
              ok = rule(errors, IssueType.STRUCTURE, element.line(), element.col(), stack.getLiteralPath() + ".meta.profile[" + i + "]", false, I18nConstants.VALIDATION_VAL_PROFILE_THIS_VERSION_OTHER, sdt == null ? "null" : sdt.getType()) && ok;                            
            }
          } else {
            if (sd == null) {
              // we'll try fetching it directly from it's source, but this is likely to fail later even if the resolution succeeds
              if (fetcher == null) {
                warning(errors, IssueType.STRUCTURE, element.line(), element.col(), stack.getLiteralPath() + ".meta.profile[" + i + "]", false, I18nConstants.VALIDATION_VAL_PROFILE_UNKNOWN, profile.primitiveValue());
              } else if (!fetcher.fetchesCanonicalResource(this, profile.primitiveValue())) {
                warning(errors, IssueType.STRUCTURE, element.line(), element.col(), stack.getLiteralPath() + ".meta.profile[" + i + "]", false, I18nConstants.VALIDATION_VAL_PROFILE_UNKNOWN_NOT_POLICY, profile.primitiveValue());                
              } else {
                sd = lookupProfileReference(errors, element, stack, i, profile, sd);
              }
            }
            if (sd != null) {
              if (crumbTrails) {
                element.addMessage(signpost(errors, IssueType.INFORMATIONAL, element.line(), element.col(), stack.getLiteralPath(), I18nConstants.VALIDATION_VAL_PROFILE_SIGNPOST_META, sd.getVersionedUrl()));
              }
              stack.resetIds();
              if (pctOwned) {
                pct = new PercentageTracker(resource.countDescendents(), resource.fhirType(), sd.getUrl(), logProgress);
              }
              ok = startInner(hostContext, errors, resource, element, sd, stack, false, pct, mode.withSource(ProfileSource.MetaProfile)) && ok;
              if (pctOwned) {
                pct.done();
              }
              if (sd.hasExtension(ToolingExtensions.EXT_SD_DEPENDENCY)) {
                for (Extension ext : sd.getExtensionsByUrl(ToolingExtensions.EXT_SD_DEPENDENCY)) {
                  StructureDefinition sdi = context.fetchResource(StructureDefinition.class, ext.getValue().primitiveValue());
                  if (sdi == null) {
                    warning(errors, IssueType.BUSINESSRULE, element.line(), element.col(), stack.getLiteralPath() + ".meta.profile[" + i + "]", false, I18nConstants.VALIDATION_VAL_PROFILE_DEPENDS_NOT_RESOLVED, ext.getValue().primitiveValue(), sd.getVersionedUrl());                
                  } else {
                    if (crumbTrails) {
                      element.addMessage(signpost(errors, IssueType.INFORMATIONAL, element.line(), element.col(), stack.getLiteralPath(), I18nConstants.VALIDATION_VAL_PROFILE_SIGNPOST_DEP, sdi.getUrl(), sd.getVersionedUrl()));
                    }
                    stack.resetIds();
                    if (pctOwned) {
                      pct = new PercentageTracker(resource.countDescendents(), resource.fhirType(), sdi.getUrl(), logProgress);
                    }
                    ok = startInner(hostContext, errors, resource, element, sdi, stack, false, pct, mode.withSource(ProfileSource.ProfileDependency)) && ok;
                    if (pctOwned) {
                      pct.done();
                    }
                    
                  }
                }
              }
            }
          }
        }
        i++;
      }
    }
    String rt = element.fhirType();
    for (ImplementationGuide ig : igs) {
      for (ImplementationGuideGlobalComponent gl : ig.getGlobal()) {
        if (rt.equals(gl.getType())) {
          StructureDefinition sd = context.fetchResource(StructureDefinition.class, gl.getProfile());
          if (warning(errors, IssueType.STRUCTURE, element.line(), element.col(), stack.getLiteralPath(), sd != null, I18nConstants.VALIDATION_VAL_GLOBAL_PROFILE_UNKNOWN, gl.getProfile())) {
            if (crumbTrails) {
              element.addMessage(signpost(errors, IssueType.INFORMATIONAL, element.line(), element.col(), stack.getLiteralPath(), I18nConstants.VALIDATION_VAL_PROFILE_SIGNPOST_GLOBAL, sd.getVersionedUrl(), ig.getVersionedUrl()));
            }
            stack.resetIds();
            if (pctOwned) {
              pct = new PercentageTracker(resource.countDescendents(), resource.fhirType(), sd.getVersionedUrl(), logProgress);
            }
            ok = startInner(hostContext, errors, resource, element, sd, stack, false, pct, mode.withSource(ProfileSource.GlobalProfile)) && ok;
            if (pctOwned) {
              pct.done();
            }
          }
        }
      }
    }
//    System.out.println("start: "+(System.currentTimeMillis()-st)+" ("+resource.fhirType()+")");
    return ok;
  }

  private StructureDefinition lookupProfileReference(List<ValidationMessage> errors, Element element, NodeStack stack,
      int i, Element profile, StructureDefinition sd) {
    String url = profile.primitiveValue();
    CanonicalResourceLookupResult cr = crLookups.get(url);
    if (cr != null) {
      if (cr.error != null) {
        warning(errors, IssueType.STRUCTURE, element.line(), element.col(), stack.getLiteralPath() + ".meta.profile[" + i + "]", false, I18nConstants.VALIDATION_VAL_PROFILE_UNKNOWN_ERROR, url, cr.error);                
      } else {
        sd = (StructureDefinition) cr.resource;
      }
    } else {
      try {
        sd = (StructureDefinition) fetcher.fetchCanonicalResource(this, url);
        crLookups.put(url, new CanonicalResourceLookupResult(sd));
      } catch (Exception e) {
        if (STACK_TRACE) { e.printStackTrace(); }
        crLookups.put(url, new CanonicalResourceLookupResult(e.getMessage()));
        if (e.getMessage().startsWith("java.net.UnknownHostException:")) {
          try {
            warning(errors, IssueType.STRUCTURE, element.line(), element.col(), stack.getLiteralPath() + ".meta.profile[" + i + "]", false, I18nConstants.VALIDATION_VAL_PROFILE_UNKNOWN_ERROR_NETWORK, profile.primitiveValue(), new URI(url).getHost());
          } catch (URISyntaxException e1) {
            warning(errors, IssueType.STRUCTURE, element.line(), element.col(), stack.getLiteralPath() + ".meta.profile[" + i + "]", false, I18nConstants.VALIDATION_VAL_PROFILE_UNKNOWN_ERROR_NETWORK, profile.primitiveValue(), "??");
          }
        } else {
          warning(errors, IssueType.STRUCTURE, element.line(), element.col(), stack.getLiteralPath() + ".meta.profile[" + i + "]", false, I18nConstants.VALIDATION_VAL_PROFILE_UNKNOWN_ERROR, profile.primitiveValue(), e.getMessage());
        }
      }
      if (sd != null) {
        context.cacheResource(sd);
      }
    }
    return sd;
  }

//  private void plog(String msg) {
//    long n = System.currentTimeMillis();
//    String elapsed = Utilities.padLeft(Long.toString(n-start), ' ', 5);
//    String delta = Utilities.padLeft(lastlog == 0 ? "0" : Long.toString(n-lastlog), ' ', 5);
//    lastlog = n;
//    System.out.println("-- "+elapsed+" "+delta+" "+msg);
//  }

  private void resolveBundleReferences(Element element, List<Element> bundles) {
    if (!element.hasUserData("validator.bundle.resolved")) {
      element.setUserData("validator.bundle.resolved", true);
      List<Element> list = new ArrayList<Element>();
      list.addAll(bundles);
      list.add(0, element);
      List<Element> entries = element.getChildrenByName(ENTRY);
      for (Element entry : entries) {
        String fu = entry.getChildValue(FULL_URL);
        Element r = entry.getNamedChild(RESOURCE);
        if (r != null) {
          resolveBundleReferencesInResource(list, r, fu);
        }
      }
    }
  }

  private void resolveBundleReferencesInResource(List<Element> bundles, Element r, String fu) {
    if (BUNDLE.equals(r.fhirType())) {
      resolveBundleReferences(r, bundles);
    } else {
      for (Element child : r.getChildren()) {
        resolveBundleReferencesForElement(bundles, r, fu, child);
      }
    }
  }

  private void resolveBundleReferencesForElement(List<Element> bundles, Element resource, String fu, Element element) {
    if ("Reference".equals(element.fhirType())) {
      String ref = element.getChildValue("reference");
      if (!Utilities.noString(ref)) {
        for (Element bundle : bundles) {
          List<Element> entries = bundle.getChildren(ENTRY);
          Element tgt = resolveInBundle(bundle, entries, ref, fu, resource.fhirType(), resource.getIdBase());
          if (tgt != null) {
            element.setUserData("validator.bundle.resolution", tgt.getNamedChild(RESOURCE));
            return;
          }
        }
      }
    } else {
      for (Element child : element.getChildren()) {
        resolveBundleReferencesForElement(bundles, resource, fu, child);
      }
    }
  }

  public boolean startInner(ValidatorHostContext hostContext, List<ValidationMessage> errors, Element resource, Element element, StructureDefinition defn, NodeStack stack, boolean checkSpecials, PercentageTracker pct, ValidationMode mode) {    
    // the first piece of business is to see if we've validated this resource against this profile before.
    // if we have (*or if we still are*), then we'll just return our existing errors
    boolean ok = false;
    ResourceValidationTracker resTracker = getResourceTracker(element);
    List<ValidationMessage> cachedErrors = resTracker.getOutcomes(defn);
    if (cachedErrors != null) {
      for (ValidationMessage vm : cachedErrors) {
        if (!errors.contains(vm)) {
          errors.add(vm);
          ok = ok && vm.getLevel() != IssueSeverity.ERROR && vm.getLevel() != IssueSeverity.FATAL; 
        }
      }
      return ok;
    }
    if (rule(errors, IssueType.STRUCTURE, element.line(), element.col(), stack.getLiteralPath(), defn.hasSnapshot(), I18nConstants.VALIDATION_VAL_PROFILE_NOSNAPSHOT, defn.getVersionedUrl())) {
      List<ValidationMessage> localErrors = new ArrayList<ValidationMessage>();
      resTracker.startValidating(defn);
      trackUsage(defn, hostContext, element);
      ok = validateElement(hostContext, localErrors, defn, defn.getSnapshot().getElement().get(0), null, null, resource, element, element.getName(), stack, false, true, null, pct, mode) && ok;
      resTracker.storeOutcomes(defn, localErrors);
      for (ValidationMessage vm : localErrors) {
        if (!errors.contains(vm)) {
          errors.add(vm);
        }
      }
    } else {
      ok = false;
    }
    if (checkSpecials) {
      ok = checkSpecials(hostContext, errors, element, stack, checkSpecials, pct, mode) && ok;
      ok = validateResourceRules(errors, element, stack) && ok;
    }
    return ok;
  }

  public boolean checkSpecials(ValidatorHostContext hostContext, List<ValidationMessage> errors, Element element, NodeStack stack, boolean checkSpecials, PercentageTracker pct, ValidationMode mode) {
    // specific known special validations
    if (element.getType().equals(BUNDLE)) {
      return new BundleValidator(context, serverBase, this, xverManager, jurisdiction).validateBundle(errors, element, stack, checkSpecials, hostContext, pct, mode);
    } else if (element.getType().equals("Observation")) {
      return validateObservation(errors, element, stack);
    } else if (element.getType().equals("Questionnaire")) {
      return new QuestionnaireValidator(context, myEnableWhenEvaluator, fpe, timeTracker, questionnaireMode, xverManager, jurisdiction).validateQuestionannaire(errors, element, element, stack);
    } else if (element.getType().equals("QuestionnaireResponse")) {
      return new QuestionnaireValidator(context, myEnableWhenEvaluator, fpe, timeTracker, questionnaireMode, xverManager, jurisdiction).validateQuestionannaireResponse(hostContext, errors, element, stack);
    } else if (element.getType().equals("Measure")) {
      return new MeasureValidator(context, timeTracker, xverManager, jurisdiction, this).validateMeasure(hostContext, errors, element, stack);      
    } else if (element.getType().equals("MeasureReport")) {
      return new MeasureValidator(context, timeTracker, xverManager, jurisdiction, this).validateMeasureReport(hostContext, errors, element, stack);
    } else if (element.getType().equals("CapabilityStatement")) {
      return validateCapabilityStatement(errors, element, stack);
    } else if (element.getType().equals("CodeSystem")) {
      return new CodeSystemValidator(context, timeTracker, this, xverManager, jurisdiction).validateCodeSystem(errors, element, stack, baseOptions.setLanguage(stack.getWorkingLang()));
    } else if (element.getType().equals("SearchParameter")) {
      return new SearchParameterValidator(context, timeTracker, fpe, xverManager, jurisdiction).validateSearchParameter(errors, element, stack);
    } else if (element.getType().equals("StructureDefinition")) {
      return new StructureDefinitionValidator(context, timeTracker, fpe, wantCheckSnapshotUnchanged, xverManager, jurisdiction).validateStructureDefinition(errors, element, stack);
    } else if (element.getType().equals("ValueSet")) {
      return new ValueSetValidator(context, timeTracker, this, xverManager, jurisdiction).validateValueSet(errors, element, stack);
    } else {
      return true;
    }
  }

  private ResourceValidationTracker getResourceTracker(Element element) {
    ResourceValidationTracker res = resourceTracker.get(element);
    if (res == null) {
      res = new ResourceValidationTracker();
      resourceTracker.put(element, res);
    }
    return res;
  }

  private void checkLang(Element resource, NodeStack stack) {
    String lang = resource.getNamedChildValue("language");
    if (!Utilities.noString(lang))
      stack.setWorkingLang(lang);
  }

  private boolean validateResourceRules(List<ValidationMessage> errors, Element element, NodeStack stack) {
    boolean ok= true;
    String lang = element.getNamedChildValue("language");
    Element text = element.getNamedChild("text");
    if (text != null) {
      Element div = text.getNamedChild("div");
      if (lang != null && div != null) {
        XhtmlNode xhtml = div.getXhtml();
        String l = xhtml.getAttribute("lang");
        String xl = xhtml.getAttribute("xml:lang");
        if (l == null && xl == null) {
          warning(errors, IssueType.BUSINESSRULE, div.line(), div.col(), stack.getLiteralPath(), false, I18nConstants.LANGUAGE_XHTML_LANG_MISSING1);
        } else {
          if (l == null) {
            warning(errors, IssueType.BUSINESSRULE, div.line(), div.col(), stack.getLiteralPath(), false, I18nConstants.LANGUAGE_XHTML_LANG_MISSING2);
          } else if (!l.equals(lang)) {
            warning(errors, IssueType.BUSINESSRULE, div.line(), div.col(), stack.getLiteralPath(), false, I18nConstants.LANGUAGE_XHTML_LANG_DIFFERENT1, lang, l);
          }
          if (xl == null) {
            warning(errors, IssueType.BUSINESSRULE, div.line(), div.col(), stack.getLiteralPath(), false, I18nConstants.LANGUAGE_XHTML_LANG_MISSING3);
          } else if (!xl.equals(lang)) {
            warning(errors, IssueType.BUSINESSRULE, div.line(), div.col(), stack.getLiteralPath(), false, I18nConstants.LANGUAGE_XHTML_LANG_DIFFERENT2, lang, xl);
          }
        }
      }
    }
    // security tags are a set (system|code)
    Element meta = element.getNamedChild(META);
    if (meta != null) {
      Set<String> tags = new HashSet<>();
      List<Element> list = new ArrayList<>();
      meta.getNamedChildren("security", list);
      int i = 0;
      for (Element e : list) {
        String s = e.getNamedChildValue("system") + "#" + e.getNamedChildValue("code");
        ok = rule(errors, IssueType.BUSINESSRULE, e.line(), e.col(), stack.getLiteralPath() + ".meta.profile[" + Integer.toString(i) + "]", !tags.contains(s), I18nConstants.META_RES_SECURITY_DUPLICATE, s) && ok;
        tags.add(s);
        i++;
      }
    }
    return ok;
  }

  private boolean validateCapabilityStatement(List<ValidationMessage> errors, Element cs, NodeStack stack) {
    boolean ok = true;
    int iRest = 0;
    for (Element rest : cs.getChildrenByName("rest")) {
      int iResource = 0;
      for (Element resource : rest.getChildrenByName(RESOURCE)) {
        int iSP = 0;
        for (Element searchParam : resource.getChildrenByName("searchParam")) {
          String ref = searchParam.getChildValue("definition");
          String type = searchParam.getChildValue(TYPE);
          if (!Utilities.noString(ref)) {
            SearchParameter sp = context.fetchResource(SearchParameter.class, ref);
            if (sp != null) {
              ok = rule(errors, IssueType.INVALID, searchParam.line(), searchParam.col(), stack.getLiteralPath() + ".rest[" + iRest + "].resource[" + iResource + "].searchParam[" + iSP + "]",
                sp.getType().toCode().equals(type), I18nConstants.CAPABALITYSTATEMENT_CS_SP_WRONGTYPE, sp.getVersionedUrl(), sp.getType().toCode(), type) && ok;
            }
          }
          iSP++;
        }
        iResource++;
      }
      iRest++;
    }
    return ok;
  }
 
  private boolean validateContains(ValidatorHostContext hostContext, List<ValidationMessage> errors, String path,
                                ElementDefinition child, ElementDefinition context, Element resource,
                                Element element, NodeStack stack, IdStatus idstatus, StructureDefinition parentProfile, PercentageTracker pct, ValidationMode mode) throws FHIRException {
    boolean ok = true;

    if (element.isNull()) {
      if (rule(errors, IssueType.INVALID, element.line(), element.col(), stack.getLiteralPath(), ToolingExtensions.readBooleanExtension(child, ToolingExtensions.EXT_JSON_NULLABLE),
          I18nConstants.ELEMENT_CANNOT_BE_NULL)) {
        // nothing else to validate?
      } else {
        ok = false;
      }

    } else {
      SpecialElement special = element.getSpecial();

      ContainedReferenceValidationPolicy containedValidationPolicy = getPolicyAdvisor() == null ?
          ContainedReferenceValidationPolicy.CHECK_VALID : getPolicyAdvisor().policyForContained(this,
              hostContext, context.fhirType(), context.getId(), special, path, parentProfile.getUrl());

      if (containedValidationPolicy.ignore()) {
        return ok;
      }

      String resourceName = element.getType();
      TypeRefComponent typeForResource = null;
      CommaSeparatedStringBuilder bt = new CommaSeparatedStringBuilder();

      // Iterate through all possible types
      for (TypeRefComponent type : child.getType()) {
        bt.append(type.getCode());
        if (type.getCode().equals("Resource") || type.getCode().equals(resourceName) ) {
          typeForResource = type;
          break;
        }
      }

      stack.qualifyPath(".ofType("+resourceName+")");

      if (typeForResource == null) {
        ok = rule(errors, IssueType.INFORMATIONAL, element.line(), element.col(), stack.getLiteralPath(),
            false, I18nConstants.BUNDLE_BUNDLE_ENTRY_TYPE, resourceName, bt.toString()) && ok;
      } else if (isValidResourceType(resourceName, typeForResource)) {
        if (containedValidationPolicy.checkValid()) {
          // special case: resource wrapper is reset if we're crossing a bundle boundary, but not otherwise
          ValidatorHostContext hc = null;
          if (special == SpecialElement.BUNDLE_ENTRY || special == SpecialElement.BUNDLE_OUTCOME || special == SpecialElement.PARAMETER) {
            resource = element;
            assert Utilities.existsInList(hostContext.getResource().fhirType(), "Bundle", "Parameters") : "Containing Resource is "+hostContext.getResource().fhirType()+", expected Bundle or Parameters at "+stack.getLiteralPath();
            hc = hostContext.forEntry(element, hostContext.getResource()); // root becomes the grouping resource (should be either bundle or parameters)
          } else {
            hc = hostContext.forContained(element);
          }

          stack.resetIds();
          if (special != null) {
            switch (special) {
            case BUNDLE_ENTRY:
            case BUNDLE_OUTCOME:
            case PARAMETER:
              idstatus = IdStatus.OPTIONAL;
              break;
            case CONTAINED:
              stack.setContained(true);
              idstatus = IdStatus.REQUIRED;
              break;
            default:
              break;
            }
          }

          if (typeForResource.getProfile().size() == 1) {
            long t = System.nanoTime();
            StructureDefinition profile = this.context.fetchResource(StructureDefinition.class, typeForResource.getProfile().get(0).asStringValue());
            timeTracker.sd(t);
            trackUsage(profile, hostContext, element);
            if (rule(errors, IssueType.INVALID, element.line(), element.col(), stack.getLiteralPath(),
                profile != null, I18nConstants.BUNDLE_BUNDLE_ENTRY_NOPROFILE_EXPL, special.toHuman(), resourceName, typeForResource.getProfile().get(0).asStringValue())) {
              ok = validateResource(hc, errors, resource, element, profile, idstatus, stack, pct, mode) && ok;
            } else {
              ok = false;
            }
          } else if (typeForResource.getProfile().isEmpty()) {
            long t = System.nanoTime();
            StructureDefinition profile = this.context.fetchResource(StructureDefinition.class,
                "http://hl7.org/fhir/StructureDefinition/" + resourceName);
            timeTracker.sd(t);
            trackUsage(profile, hostContext, element);
            if (rule(errors, IssueType.INVALID, element.line(), element.col(), stack.getLiteralPath(),
                profile != null, I18nConstants.BUNDLE_BUNDLE_ENTRY_NOPROFILE_TYPE, special == null ? "??" : special.toHuman(), resourceName)) {
              ok = validateResource(hc, errors, resource, element, profile, idstatus, stack, pct, mode) && ok;
            } else {
              ok = false;
            }
          } else {
            CommaSeparatedStringBuilder b = new CommaSeparatedStringBuilder();
            for (CanonicalType u : typeForResource.getProfile()) {
              b.append(u.asStringValue());
            }
            ok = rulePlural(errors, IssueType.INVALID, element.line(), element.col(), stack.getLiteralPath(),
                false, typeForResource.getProfile().size(), I18nConstants.BUNDLE_BUNDLE_ENTRY_MULTIPLE_PROFILES, special.toHuman(), typeForResource.getCode(), b.toString()) && ok;
          }
        }
      } else {
        List<String> types = new ArrayList<>();
        for (UriType u : typeForResource.getProfile()) {
          StructureDefinition sd = this.context.fetchResource(StructureDefinition.class, u.getValue());
          if (sd != null && !types.contains(sd.getType())) {
            types.add(sd.getType());
          }
        }
        if (types.size() == 1) {
          ok = rule(errors, IssueType.INFORMATIONAL, element.line(), element.col(), stack.getLiteralPath(),
              false, I18nConstants.BUNDLE_BUNDLE_ENTRY_TYPE2, resourceName, types.get(0)) && ok;
          
        } else {
          ok = rulePlural(errors, IssueType.INFORMATIONAL, element.line(), element.col(), stack.getLiteralPath(),
              false, types.size(), I18nConstants.BUNDLE_BUNDLE_ENTRY_TYPE3, resourceName, types) && ok;
        }
      }
    }
    return ok;
  }

  private boolean isValidResourceType(String type, TypeRefComponent def) {
    if (!def.hasProfile() && def.getCode().equals("Resource")) {
      return true;
    }
    if (def.getCode().equals(type)) {
      return true;
    }
    List<StructureDefinition> list = new ArrayList<>();
    for (UriType u : def.getProfile()) {
      StructureDefinition sdt = context.fetchResource(StructureDefinition.class, u.getValue());
      if (sdt != null) {
        list.add(sdt);
      }
    }

    StructureDefinition sdt = context.fetchTypeDefinition(type);
    while (sdt != null) {
      if (def.getWorkingCode().equals("Resource")) {
        for (StructureDefinition sd : list) {
          if (sd.getUrl().equals(sdt.getUrl())) {
            return true;
          }
          if (sd.getType().equals(sdt.getType())) {
            return true;
          }
        }
      }
      sdt = context.fetchResource(StructureDefinition.class, sdt.getBaseDefinition());
    }
    return false;
  }


  private boolean validateElement(ValidatorHostContext hostContext, List<ValidationMessage> errors, StructureDefinition profile, ElementDefinition definition, StructureDefinition cprofile, ElementDefinition context,
    Element resource, Element element, String actualType, NodeStack stack, boolean inCodeableConcept, boolean checkDisplayInContext, String extensionUrl, PercentageTracker pct, ValidationMode mode) throws FHIRException {

    pct.seeElement(element);
    
    String id = element.getChildValue("id");
    if (!Utilities.noString(id)) {
      if (stack.getIds().containsKey(id) && stack.getIds().get(id) != element) {
        rule(errors, IssueType.BUSINESSRULE, element.line(), element.col(), stack.getLiteralPath(), false, I18nConstants.DUPLICATE_ID, id);
      }
      if (!stack.isResetPoint()) {
        stack.getIds().put(id, element);
      }
    }
    if (definition.getPath().equals("StructureDefinition.snapshot")) {
      // work around a known issue in the spec, that ids are duplicated in snapshot and differential 
      stack.resetIds();
    }
    ValidationInfo vi = element.addDefinition(profile, definition, mode);
    boolean ok = true;
    
    // check type invariants
    ok = checkInvariants(hostContext, errors, profile, definition, resource, element, stack, false) & ok;
    if (definition.getFixed() != null) {
      ok = checkFixedValue(errors, stack.getLiteralPath(), element, definition.getFixed(), profile.getVersionedUrl(), definition.getSliceName(), null, false) && ok;
    } 
    if (definition.getPattern() != null) {
      ok = checkFixedValue(errors, stack.getLiteralPath(), element, definition.getPattern(), profile.getVersionedUrl(), definition.getSliceName(), null, true) && ok;
    }
    
    // get the list of direct defined children, including slices
    SourcedChildDefinitions childDefinitions = profileUtilities.getChildMap(profile, definition);
    if (childDefinitions.getList().isEmpty()) {
      if (actualType == null) {
        vi.setValid(false);
        return false; // there'll be an error elsewhere in this case, and we're going to stop.
      }
      childDefinitions = getActualTypeChildren(hostContext, element, actualType);
    } else if (definition.getType().size() > 1) {
      // this only happens when the profile constrains the abstract children but leaves th choice open.
      if (actualType == null) {
        vi.setValid(false);
        return false; // there'll be an error elsewhere in this case, and we're going to stop.
      }
      SourcedChildDefinitions typeChildDefinitions = getActualTypeChildren(hostContext, element, actualType);
      // what were going to do is merge them - the type is not allowed to constrain things that the child definitions already do (well, if it does, it'll be ignored)
      childDefinitions = mergeChildLists(childDefinitions, typeChildDefinitions, definition.getPath(), actualType);
    }

    List<ElementInfo> children = listChildren(element, stack);
    List<String> problematicPaths = assignChildren(hostContext, errors, profile, resource, stack, childDefinitions, children);

    ok = checkCardinalities(errors, profile, element, stack, childDefinitions, children, problematicPaths) && ok;
    // 4. check order if any slices are ordered. (todo)
        
    // 5. inspect each child for validity
    for (ElementInfo ei : children) {
      ok = checkChild(hostContext, errors, profile, definition, resource, element, actualType, stack, inCodeableConcept, checkDisplayInContext, ei, extensionUrl, pct, mode) && ok;
    }
    vi.setValid(ok);
    return ok;
  }

  private SourcedChildDefinitions mergeChildLists(SourcedChildDefinitions source, SourcedChildDefinitions additional, String masterPath, String typePath) {
    SourcedChildDefinitions res = new SourcedChildDefinitions(additional.getSource(), new ArrayList<>());
    res.getList().addAll(source.getList());
    for (ElementDefinition ed : additional.getList()) {
      boolean inMaster = false;
      for (ElementDefinition t : source.getList()) {
        String tp = masterPath + ed.getPath().substring(typePath.length());
        if (t.getPath().equals(tp)) {
          inMaster = true;
        }
      }
      if (!inMaster) {
        res.getList().add(ed);
      }
    }
    return res;
  }

  // todo: the element definition in context might assign a constrained profile for the type?
  public SourcedChildDefinitions getActualTypeChildren(ValidatorHostContext hostContext, Element element, String actualType) {
    SourcedChildDefinitions childDefinitions;
    StructureDefinition dt = null;
    if (isAbsolute(actualType))
      dt = this.context.fetchResource(StructureDefinition.class, actualType);
    else
      dt = this.context.fetchResource(StructureDefinition.class, "http://hl7.org/fhir/StructureDefinition/" + actualType);
    if (dt == null)
      throw new DefinitionException(context.formatMessage(I18nConstants.UNABLE_TO_RESOLVE_ACTUAL_TYPE_, actualType));
    trackUsage(dt, hostContext, element);

    childDefinitions = profileUtilities.getChildMap(dt, dt.getSnapshot().getElement().get(0));
    return childDefinitions;
  }

  public boolean checkChild(ValidatorHostContext hostContext, List<ValidationMessage> errors, StructureDefinition profile, ElementDefinition definition,
    Element resource, Element element, String actualType, NodeStack stack, boolean inCodeableConcept, boolean checkDisplayInContext, ElementInfo ei, String extensionUrl, PercentageTracker pct, ValidationMode mode)
    throws FHIRException, DefinitionException {
    boolean ok = true;
    
    if (debug && ei.definition != null && ei.slice != null) {
      System.out.println(Utilities.padLeft("", ' ', stack.depth())+ "Check "+ei.getPath()+" against both "+ei.definition.getId()+" and "+ei.slice.getId());
    }
    if (ei.definition != null) {
      if (debug) {
        System.out.println(Utilities.padLeft("", ' ', stack.depth())+ "Check "+ei.getPath()+" against defn "+ei.definition.getId()+" from "+profile.getVersionedUrl()+time());
      }
      ok = checkChildByDefinition(hostContext, errors, profile, definition, resource, element, actualType, stack, inCodeableConcept, checkDisplayInContext, ei, extensionUrl, ei.definition, false, pct, mode) && ok;
    }
    if (ei.slice != null) {
      if (debug) {
        System.out.println(Utilities.padLeft("", ' ', stack.depth())+ "Check "+ei.getPath()+" against slice "+ei.slice.getId()+time());
      }
      ok = checkChildByDefinition(hostContext, errors, profile, definition, resource, element, actualType, stack, inCodeableConcept, checkDisplayInContext, ei, extensionUrl, ei.slice, true, pct, mode) && ok;
    }
    return ok;
  }

  private String time() {
    long t = System.currentTimeMillis();
    String s = " "+(t - start)+"ms";
    start = t;
    return s; 
  }

  public boolean checkChildByDefinition(ValidatorHostContext hostContext, List<ValidationMessage> errors, StructureDefinition profile,
      ElementDefinition definition, Element resource, Element element, String actualType, NodeStack stack, boolean inCodeableConcept,
      boolean checkDisplayInContext, ElementInfo ei, String extensionUrl, ElementDefinition checkDefn, boolean isSlice, PercentageTracker pct, ValidationMode mode) {
    boolean ok = true;
    List<String> profiles = new ArrayList<String>();
    String type = null;
    ElementDefinition typeDefn = null;
    checkMustSupport(profile, ei);
    long s = System.currentTimeMillis();

    if (checkDefn.getType().size() == 1 && !"*".equals(checkDefn.getType().get(0).getWorkingCode()) && !"Element".equals(checkDefn.getType().get(0).getWorkingCode())
      && !"BackboneElement".equals(checkDefn.getType().get(0).getWorkingCode())) {
      type = checkDefn.getType().get(0).getWorkingCode();
      String stype = ei.getElement().fhirType();
      if (!stype.equals(type)) {
        if (checkDefn.isChoice()) {
          if (extensionUrl != null && !isAbsolute(extensionUrl)) {
            ok = rule(errors, IssueType.STRUCTURE, element.line(), element.col(), ei.getPath(), false, I18nConstants.EXTENSION_PROF_TYPE, profile.getVersionedUrl(), type, stype) && ok;
          } else if (!isAbstractType(type) && !"Extension".equals(profile.getType())) {
            ok = rule(errors, IssueType.STRUCTURE, element.line(), element.col(), ei.getPath(), stype.equals(type), I18nConstants.EXTENSION_PROF_TYPE, profile.getVersionedUrl(), type, stype) && ok;                  
         }
        } else if (!isAbstractType(type)) {
          ok = rule(errors, IssueType.STRUCTURE, element.line(), element.col(), ei.getPath(), stype.equals(type) || 
            (Utilities.existsInList(type, "string", "id") && Utilities.existsInList(stype, "string", "id")), // work around a r4 problem with id/string
            I18nConstants.EXTENSION_PROF_TYPE, profile.getVersionedUrl(), type, stype) && ok;
        } else if (!isResource(type)) {
//          System.out.println("update type "+type+" to "+stype+"?");
          type = stype;
        } else {
          // this will be sorted out in contains ... System.out.println("update type "+type+" to "+stype+"?");
        }
      }

      // Excluding reference is a kludge to get around versioning issues
      if (checkDefn.getType().get(0).hasProfile()) {
        for (CanonicalType p : checkDefn.getType().get(0).getProfile()) {
          profiles.add(p.getValue());
        }
      }
    } else if (checkDefn.getType().size() == 1 && "*".equals(checkDefn.getType().get(0).getWorkingCode())) {
      String prefix = tail(checkDefn.getPath());
      assert prefix.endsWith("[x]");
      type = ei.getName().substring(prefix.length() - 3);
      if (isPrimitiveType(type))
        type = Utilities.uncapitalize(type);
      if (checkDefn.getType().get(0).hasProfile()) {
        for (CanonicalType p : checkDefn.getType().get(0).getProfile()) {
          profiles.add(p.getValue());
        }
      }
    } else if (checkDefn.getType().size() > 1) {

      String prefix = tail(checkDefn.getPath());
      assert typesAreAllReference(checkDefn.getType()) || checkDefn.hasRepresentation(PropertyRepresentation.TYPEATTR) || prefix.endsWith("[x]") || isResourceAndTypes(checkDefn) : "Multiple Types allowed, but name is wrong @ "+checkDefn.getPath()+": "+checkDefn.typeSummaryVB();

      if (checkDefn.hasRepresentation(PropertyRepresentation.TYPEATTR)) {
        type = ei.getElement().getType();
      } else if (ei.getElement().isResource()) {
        type = ei.getElement().fhirType();            
      } else {
        prefix = prefix.substring(0, prefix.length() - 3);
        for (TypeRefComponent t : checkDefn.getType())
          if ((prefix + Utilities.capitalize(t.getWorkingCode())).equals(ei.getName())) {
            type = t.getWorkingCode();
            // Excluding reference is a kludge to get around versioning issues
            if (t.hasProfile() && !type.equals("Reference"))
              profiles.add(t.getProfile().get(0).getValue());
          }
      }
      if (type == null) {
        TypeRefComponent trc = checkDefn.getType().get(0);
        if (trc.getWorkingCode().equals("Reference"))
          type = "Reference";
        else
          ok = rule(errors, IssueType.STRUCTURE, ei.line(), ei.col(), stack.getLiteralPath(), false, I18nConstants.VALIDATION_VAL_PROFILE_NOTYPE, ei.getName(), describeTypes(checkDefn.getType())) && ok;
      }
    } else if (checkDefn.getContentReference() != null) {
      typeDefn = resolveNameReference(profile.getSnapshot(), checkDefn.getContentReference());
      
    } else if (checkDefn.getType().size() == 1 && ("Element".equals(checkDefn.getType().get(0).getWorkingCode()) || "BackboneElement".equals(checkDefn.getType().get(0).getWorkingCode()))) {
      if (checkDefn.getType().get(0).hasProfile()) {
        CanonicalType pu = checkDefn.getType().get(0).getProfile().get(0);
        if (pu.hasExtension(ToolingExtensions.EXT_PROFILE_ELEMENT))
          profiles.add(pu.getValue() + "#" + pu.getExtensionString(ToolingExtensions.EXT_PROFILE_ELEMENT));
        else
          profiles.add(pu.getValue());
      }
    }

    if (type != null) {
      if (type.startsWith("@")) {
        checkDefn = findElement(profile, type.substring(1));
        if (isSlice) {
          ei.slice = ei.definition;
        } else {
          ei.definition = ei.definition;            
        }
        type = null;
      }
    }
    NodeStack localStack = stack.push(ei.getElement(), "*".equals(ei.getDefinition().getBase().getMax()) && ei.count == -1 ? 0 : ei.count, checkDefn, type == null ? typeDefn : resolveType(type, checkDefn.getType()));
    if (debug) {
      System.out.println("  check " + localStack.getLiteralPath()+" against "+ei.getDefinition().getId()+" in profile "+profile.getVersionedUrl()+time());
    }
    String localStackLiteralPath = localStack.getLiteralPath();
    String eiPath = ei.getPath();
    if (!eiPath.equals(localStackLiteralPath)) {
      assert (eiPath.equals(localStackLiteralPath)) : "ei.path: " + ei.getPath() + "  -  localStack.getLiteralPath: " + localStackLiteralPath;
    }
    boolean thisIsCodeableConcept = false;
    String thisExtension = null;
    boolean checkDisplay = true;

    SpecialElement special = ei.getElement().getSpecial();
    if (special == SpecialElement.BUNDLE_ENTRY || special == SpecialElement.BUNDLE_OUTCOME || special == SpecialElement.PARAMETER) {
      ok = checkInvariants(hostContext, errors, profile, typeDefn != null ? typeDefn : checkDefn, ei.getElement(), ei.getElement(), localStack, false) && ok;
    } else {
      ok = checkInvariants(hostContext, errors, profile, typeDefn != null ? typeDefn : checkDefn, resource, ei.getElement(), localStack, false) && ok;
    }

    ei.getElement().markValidation(profile, checkDefn);
    boolean elementValidated = false;
    if (type != null) {
      if (isPrimitiveType(type)) {
        ok = checkPrimitive(hostContext, errors, ei.getPath(), type, checkDefn, ei.getElement(), profile, stack) && ok;
      } else {
        if (checkDefn.hasFixed()) {
          ok = checkFixedValue(errors, ei.getPath(), ei.getElement(), checkDefn.getFixed(), profile.getVersionedUrl(), checkDefn.getSliceName(), null, false) && ok;
        }
        if (checkDefn.hasPattern()) {
          ok = checkFixedValue(errors, ei.getPath(), ei.getElement(), checkDefn.getPattern(), profile.getVersionedUrl(), checkDefn.getSliceName(), null, true) && ok;
        }
      }
      if (type.equals("Identifier")) {
        ok = checkIdentifier(errors, ei.getPath(), ei.getElement(), checkDefn);
      } else if (type.equals("Coding")) {
        ok = checkCoding(errors, ei.getPath(), ei.getElement(), profile, checkDefn, inCodeableConcept, checkDisplayInContext, stack);
      } else if (type.equals("Quantity")) {
        ok = checkQuantity(errors, ei.getPath(), ei.getElement(), profile, checkDefn, stack);
      } else if (type.equals("Attachment")) {
        ok = checkAttachment(errors, ei.getPath(), ei.getElement(), profile, checkDefn, inCodeableConcept, checkDisplayInContext, stack);
      } else if (type.equals("CodeableConcept")) {
        ok = checkDisplay = checkCodeableConcept(errors, ei.getPath(), ei.getElement(), profile, checkDefn, stack);
        thisIsCodeableConcept = true;
      } else if (type.equals("Reference")) {
        ok = checkReference(hostContext, errors, ei.getPath(), ei.getElement(), profile, checkDefn, actualType, localStack, pct, mode) && ok;
        // We only check extensions if we're not in a complex extension or if the element we're dealing with is not defined as part of that complex extension
      } else if (type.equals("Extension")) {
        Element eurl = ei.getElement().getNamedChild("url");
        if (rule(errors, IssueType.INVALID, ei.getPath(), eurl != null, I18nConstants.EXTENSION_EXT_URL_NOTFOUND)) {
          String url = eurl.primitiveValue();
          thisExtension = url;
          if (rule(errors, IssueType.INVALID, ei.getPath(), !Utilities.noString(url), I18nConstants.EXTENSION_EXT_URL_NOTFOUND)) {
            if (rule(errors, IssueType.INVALID, ei.getPath(), (extensionUrl != null) || Utilities.isAbsoluteUrl(url), I18nConstants.EXTENSION_EXT_URL_ABSOLUTE)) {
              checkExtension(hostContext, errors, ei.getPath(), resource, element, ei.getElement(), checkDefn, profile, localStack, stack, extensionUrl, pct, mode);
            } else {
              ok = false;
            }
          } else {
            ok = false;
          }
        }
      } else if (type.equals("Resource") || isResource(type)) {
        ok = validateContains(hostContext, errors, ei.getPath(), checkDefn, definition, resource, ei.getElement(),
          localStack, idStatusForEntry(element, ei), profile, pct, mode) && ok; // if
        elementValidated = true;
        // (str.matches(".*([.,/])work\\1$"))
      } else if (Utilities.isAbsoluteUrl(type)) {
        StructureDefinition defn = context.fetchTypeDefinition(type);
        if (defn != null && hasMapping("http://hl7.org/fhir/terminology-pattern", defn, defn.getSnapshot().getElementFirstRep())) {
          List<String> txtype = getMapping("http://hl7.org/fhir/terminology-pattern", defn, defn.getSnapshot().getElementFirstRep());
          if (txtype.contains("CodeableConcept")) {
            ok = checkTerminologyCodeableConcept(errors, ei.getPath(), ei.getElement(), profile, checkDefn, stack, defn) && ok;
            thisIsCodeableConcept = true;
          } else if (txtype.contains("Coding")) {
            ok = checkTerminologyCoding(errors, ei.getPath(), ei.getElement(), profile, checkDefn, inCodeableConcept, checkDisplayInContext, stack, defn) && ok;
          }
        }
      }
    } else {
      if (rule(errors, IssueType.STRUCTURE, ei.line(), ei.col(), stack.getLiteralPath(), checkDefn != null, I18nConstants.VALIDATION_VAL_CONTENT_UNKNOWN, ei.getName())) {
        ok = validateElement(hostContext, errors, profile, checkDefn, null, null, resource, ei.getElement(), type, localStack, false, true, null, pct, mode) && ok;
      } else {
        ok = false;
      }
    }
    StructureDefinition p = null;
    String tail = null;
    if (profiles.isEmpty()) {
      if (type != null) {
        p = getProfileForType(type, checkDefn.getType());

        // If dealing with a primitive type, then we need to check the current child against
        // the invariants (constraints) on the current element, because otherwise it only gets
        // checked against the primary type's invariants: LLoyd
        //if (p.getKind() == StructureDefinitionKind.PRIMITIVETYPE) {
        //  checkInvariants(hostContext, errors, ei.path, profile, ei.definition, null, null, resource, ei.element);
        //}

        ok = rule(errors, IssueType.STRUCTURE, ei.line(), ei.col(), ei.getPath(), p != null, I18nConstants.VALIDATION_VAL_NOTYPE, type) && ok;
      }
    } else if (profiles.size() == 1) {
      String url = profiles.get(0);
      if (url.contains("#")) {
        tail = url.substring(url.indexOf("#") + 1);
        url = url.substring(0, url.indexOf("#"));
      }
      p = this.context.fetchResource(StructureDefinition.class, url);
      ok = rule(errors, IssueType.STRUCTURE, ei.line(), ei.col(), ei.getPath(), p != null, I18nConstants.VALIDATION_VAL_UNKNOWN_PROFILE, profiles.get(0)) && ok;
    } else {
      elementValidated = true;
      HashMap<String, List<ValidationMessage>> goodProfiles = new HashMap<String, List<ValidationMessage>>();
      HashMap<String, List<ValidationMessage>> badProfiles = new HashMap<String, List<ValidationMessage>>();
      for (String typeProfile : profiles) {
        String url = typeProfile;
        tail = null;
        if (url.contains("#")) {
          tail = url.substring(url.indexOf("#") + 1);
          url = url.substring(0, url.indexOf("#"));
        }
        p = this.context.fetchResource(StructureDefinition.class, typeProfile);
        if (rule(errors, IssueType.STRUCTURE, ei.line(), ei.col(), ei.getPath(), p != null, I18nConstants.VALIDATION_VAL_UNKNOWN_PROFILE, typeProfile)) {
          List<ValidationMessage> profileErrors = new ArrayList<ValidationMessage>();
          ok = validateElement(hostContext, profileErrors, p, getElementByTail(p, tail), profile, checkDefn, resource, ei.getElement(), type, localStack, thisIsCodeableConcept, checkDisplay, thisExtension, pct, mode) && ok;
          if (hasErrors(profileErrors))
            badProfiles.put(typeProfile, profileErrors);
          else
            goodProfiles.put(typeProfile, profileErrors);
        }
      }
      if (goodProfiles.size() == 1) {
        errors.addAll(goodProfiles.values().iterator().next());
      } else if (goodProfiles.size() == 0) {
        ok = rule(errors, IssueType.STRUCTURE, ei.line(), ei.col(), ei.getPath(), false, I18nConstants.VALIDATION_VAL_PROFILE_NOMATCH, StringUtils.join("; ", profiles)) && ok;
        for (String m : badProfiles.keySet()) {
          p = this.context.fetchResource(StructureDefinition.class, m);
          for (ValidationMessage message : badProfiles.get(m)) {
            message.setMessage(message.getMessage() + " (validating against " + p.getUrl() + (p.hasVersion() ? "|" + p.getVersion() : "") + " [" + p.getName() + "])");
            errors.add(message);
          }
        }
      } else {
        warningPlural(errors, IssueType.STRUCTURE, ei.line(), ei.col(), ei.getPath(), false, goodProfiles.size(), I18nConstants.VALIDATION_VAL_PROFILE_MULTIPLEMATCHES, ResourceUtilities.listStrings(goodProfiles.keySet()));
        for (String m : goodProfiles.keySet()) {
          p = this.context.fetchResource(StructureDefinition.class, m);
          for (ValidationMessage message : goodProfiles.get(m)) {
            message.setMessage(message.getMessage() + " (validating against " + p.getUrl() + (p.hasVersion() ? "|" + p.getVersion() : "") + " [" + p.getName() + "])");
            errors.add(message);
          }
        }
      }
    }
    if (p != null) {
      trackUsage(p, hostContext, element);

      if (!elementValidated) {
        if (ei.getElement().getSpecial() == SpecialElement.BUNDLE_ENTRY || ei.getElement().getSpecial() == SpecialElement.BUNDLE_OUTCOME || ei.getElement().getSpecial() == SpecialElement.PARAMETER)
          ok = validateElement(hostContext, errors, p, getElementByTail(p, tail), profile, checkDefn, ei.getElement(), ei.getElement(), type, localStack.resetIds(), thisIsCodeableConcept, checkDisplay, thisExtension, pct, mode) && ok;
        else
          ok = validateElement(hostContext, errors, p, getElementByTail(p, tail), profile, checkDefn, resource, ei.getElement(), type, localStack, thisIsCodeableConcept, checkDisplay, thisExtension, pct, mode) && ok;
      }
      int index = profile.getSnapshot().getElement().indexOf(checkDefn);
      if (index < profile.getSnapshot().getElement().size() - 1) {
        String nextPath = profile.getSnapshot().getElement().get(index + 1).getPath();
        if (!nextPath.equals(checkDefn.getPath()) && nextPath.startsWith(checkDefn.getPath()))
          ok = validateElement(hostContext, errors, profile, checkDefn, null, null, resource, ei.getElement(), type, localStack, thisIsCodeableConcept, checkDisplay, thisExtension, pct, mode) && ok;
      }
    }
    return ok;
  }

  private boolean isAbstractType(String type) {
    StructureDefinition sd = context.fetchTypeDefinition(type);
    return sd != null && sd.getAbstract();
  }

  private boolean isResourceAndTypes(ElementDefinition ed) {
    if (!Utilities.existsInList(ed.getBase().getPath(), "Bundle.entry.resource", "Bundle.entry.response.outcome", "DomainResource.contained", "Parameters.parameter.resource", "Parameters.parameter.part.resource")) {
      return false;
    }
    for (TypeRefComponent tr : ed.getType()) {
      if (!isResource(tr.getCode())) {
        return false;
      }
    }
    return true;
  }

  private boolean isResource(String type) {
    StructureDefinition sd = context.fetchTypeDefinition(type);
    return sd != null && sd.getKind().equals(StructureDefinitionKind.RESOURCE);
  }

  private void trackUsage(StructureDefinition profile, ValidatorHostContext hostContext, Element element) {
    if (tracker != null) {
      tracker.recordProfileUsage(profile, hostContext.getAppContext(), element);
    }
  }

  private boolean hasMapping(String url, StructureDefinition defn, ElementDefinition elem) {
    String id = null;
    for (StructureDefinitionMappingComponent m : defn.getMapping()) {
      if (url.equals(m.getUri())) {
        id = m.getIdentity();
        break;
      }
    }
    if (id != null) {
      for (ElementDefinitionMappingComponent m : elem.getMapping()) {
        if (id.equals(m.getIdentity())) {
          return true;
        }
      }

    }
    return false;
  }

  private List<String> getMapping(String url, StructureDefinition defn, ElementDefinition elem) {
    List<String> res = new ArrayList<>();
    String id = null;
    for (StructureDefinitionMappingComponent m : defn.getMapping()) {
      if (url.equals(m.getUri())) {
        id = m.getIdentity();
        break;
      }
    }
    if (id != null) {
      for (ElementDefinitionMappingComponent m : elem.getMapping()) {
        if (id.equals(m.getIdentity())) {
          res.add(m.getMap());
        }
      }
    }
    return res;
  }

  public void checkMustSupport(StructureDefinition profile, ElementInfo ei) {
    String usesMustSupport = profile.getUserString("usesMustSupport");
    if (usesMustSupport == null) {
      usesMustSupport = "N";
      for (ElementDefinition pe : profile.getSnapshot().getElement()) {
        if (pe.getMustSupport()) {
          usesMustSupport = "Y";
          break;
        }
      }
      profile.setUserData("usesMustSupport", usesMustSupport);
    }
    if (usesMustSupport.equals("Y")) {
      String elementSupported = ei.getElement().getUserString("elementSupported");
      if (elementSupported == null || ei.definition.getMustSupport())
        if (ei.definition.getMustSupport()) {
          ei.getElement().setUserData("elementSupported", "Y");
        }
    }
  }

  public boolean checkCardinalities(List<ValidationMessage> errors, StructureDefinition profile, Element element, NodeStack stack,
      SourcedChildDefinitions childDefinitions, List<ElementInfo> children, List<String> problematicPaths) throws DefinitionException {
    boolean ok = true;
    // 3. report any definitions that have a cardinality problem
    for (ElementDefinition ed : childDefinitions.getList()) {
      if (ed.getRepresentation().isEmpty()) { // ignore xml attributes
        int count = 0;
        List<ElementDefinition> slices = null;
        if (ed.hasSlicing())
          slices = profileUtilities.getSliceList(profile, ed);
        for (ElementInfo ei : children)
          if (ei.definition == ed)
            count++;
          else if (slices != null) {
            for (ElementDefinition sed : slices) {
              if (ei.definition == sed) {
                count++;
                break;
              }
            }
          }
        if (ed.getMin() > 0) {
          if (problematicPaths.contains(ed.getPath()))
<<<<<<< HEAD
            hintPL(errors, IssueType.NOTSUPPORTED, element.line(), element.col(), stack.getLiteralPath(), count >= ed.getMin(), count, I18nConstants.VALIDATION_VAL_PROFILE_NOCHECKMIN_PLURAL, profile.getVersionedUrl(), ed.getPath(), ed.getId(), ed.getSliceName(),ed.getLabel(), stack.getLiteralPath(), Integer.toString(ed.getMin()));
          else {
            if (count < ed.getMin()) {
              ok = rulePL(errors, IssueType.STRUCTURE, element.line(), element.col(), stack.getLiteralPath(), false, count, I18nConstants.VALIDATION_VAL_PROFILE_MINIMUM_PLURAL, profile.getVersionedUrl(), ed.getPath(), ed.getId(), ed.getSliceName(),ed.getLabel(), stack.getLiteralPath(), Integer.toString(ed.getMin())) && ok;
=======
            hintPlural(errors, IssueType.NOTSUPPORTED, element.line(), element.col(), stack.getLiteralPath(), count >= ed.getMin(), count, I18nConstants.VALIDATION_VAL_PROFILE_NOCHECKMIN, profile.getUrl(), ed.getPath(), ed.getId(), ed.getSliceName(),ed.getLabel(), stack.getLiteralPath(), Integer.toString(ed.getMin()));
          else {
            if (count < ed.getMin()) {
              ok = rulePlural(errors, IssueType.STRUCTURE, element.line(), element.col(), stack.getLiteralPath(), false, count, I18nConstants.VALIDATION_VAL_PROFILE_MINIMUM, profile.getUrl(), ed.getPath(), ed.getId(), ed.getSliceName(),ed.getLabel(), stack.getLiteralPath(), Integer.toString(ed.getMin())) && ok;
>>>>>>> c86d9ee6
            }
          }
        }
        if (ed.hasMax() && !ed.getMax().equals("*")) {
          if (problematicPaths.contains(ed.getPath()))
<<<<<<< HEAD
            hintPL(errors, IssueType.NOTSUPPORTED, element.line(), element.col(), stack.getLiteralPath(), count <= Integer.parseInt(ed.getMax()), count, I18nConstants.VALIDATION_VAL_PROFILE_NOCHECKMAX_PLURAL, profile.getVersionedUrl(), ed.getPath(), ed.getId(), ed.getSliceName(),ed.getLabel(), stack.getLiteralPath(), ed.getMax());
          else if (count > Integer.parseInt(ed.getMax())) {
            ok = rulePL(errors, IssueType.STRUCTURE, element.line(), element.col(), stack.getLiteralPath(), false, count, I18nConstants.VALIDATION_VAL_PROFILE_MAXIMUM_PLURAL, profile.getVersionedUrl(), ed.getPath(), ed.getId(), ed.getSliceName(),ed.getLabel(), stack.getLiteralPath(), ed.getMax(), Integer.toString(count)) && ok;
=======
            hintPlural(errors, IssueType.NOTSUPPORTED, element.line(), element.col(), stack.getLiteralPath(), count <= Integer.parseInt(ed.getMax()), count, I18nConstants.VALIDATION_VAL_PROFILE_NOCHECKMAX, profile.getUrl(), ed.getPath(), ed.getId(), ed.getSliceName(),ed.getLabel(), stack.getLiteralPath(), ed.getMax());
          else if (count > Integer.parseInt(ed.getMax())) {
            ok = rulePlural(errors, IssueType.STRUCTURE, element.line(), element.col(), stack.getLiteralPath(), false, count, I18nConstants.VALIDATION_VAL_PROFILE_MAXIMUM, profile.getUrl(), ed.getPath(), ed.getId(), ed.getSliceName(),ed.getLabel(), stack.getLiteralPath(), ed.getMax(), Integer.toString(count)) && ok;
>>>>>>> c86d9ee6
          }
        }
      }
    }
    return ok;
  }

  public List<String> assignChildren(ValidatorHostContext hostContext, List<ValidationMessage> errors, StructureDefinition profile, Element resource,
    NodeStack stack, SourcedChildDefinitions childDefinitions, List<ElementInfo> children) throws DefinitionException {
    // 2. assign children to a definition
    // for each definition, for each child, check whether it belongs in the slice
    ElementDefinition slicer = null;
    boolean unsupportedSlicing = false;
    List<String> problematicPaths = new ArrayList<String>();
    String slicingPath = null;
    int sliceOffset = 0;
    for (int i = 0; i < childDefinitions.getList().size(); i++) {
      ElementDefinition ed = childDefinitions.getList().get(i);
      boolean childUnsupportedSlicing = false;
      boolean process = true;
      if (ed.hasSlicing() && !ed.getSlicing().getOrdered()) {
        slicingPath = ed.getPath();
      } else if (slicingPath != null && ed.getPath().equals(slicingPath)) {
        ; // nothing
      } else if (slicingPath != null && !ed.getPath().startsWith(slicingPath)) {
        slicingPath = null;
      }
      // where are we with slicing
      if (ed.hasSlicing()) {
        if (slicer != null && slicer.getPath().equals(ed.getPath())) {
          String errorContext = "profile " + profile.getVersionedUrl();
          if (!resource.getChildValue(ID).isEmpty()) {
            errorContext += "; instance " + resource.getChildValue("id");
          }
          throw new DefinitionException(context.formatMessage(I18nConstants.SLICE_ENCOUNTERED_MIDWAY_THROUGH_SET_PATH___ID___, slicer.getPath(), slicer.getId(), errorContext));
        }
        slicer = ed;
        process = false;
        sliceOffset = i;
      } else if (slicer != null && !slicer.getPath().equals(ed.getPath()))
        slicer = null;

      for (ElementInfo ei : children) {
        if (ei.sliceInfo == null) {
          ei.sliceInfo = new ArrayList<>();
        }
        unsupportedSlicing = matchSlice(hostContext, errors, ei.sliceInfo, profile, stack, slicer, unsupportedSlicing, problematicPaths, sliceOffset, i, ed, childUnsupportedSlicing, ei);
      }
    }
    int last = -1;
    ElementInfo lastei = null;
    int lastSlice = -1;
    for (ElementInfo ei : children) {
      String sliceInfo = "";
      if (slicer != null) {
        sliceInfo = " (slice: " + slicer.getPath() + ")";
      }
      if (!unsupportedSlicing) {
        if (ei.additionalSlice && ei.definition != null) {
          if (ei.definition.getSlicing().getRules().equals(ElementDefinition.SlicingRules.OPEN) ||
            ei.definition.getSlicing().getRules().equals(ElementDefinition.SlicingRules.OPENATEND) && true /* TODO: replace "true" with condition to check that this element is at "end" */) {
            slicingHint(errors, IssueType.INFORMATIONAL, ei.line(), ei.col(), ei.getPath(), false, isProfile(slicer) || isCritical(ei.sliceInfo), 
              context.formatMessage(I18nConstants.THIS_ELEMENT_DOES_NOT_MATCH_ANY_KNOWN_SLICE_,
                profile == null ? "" : " defined in the profile " + profile.getVersionedUrl()),
              context.formatMessage(I18nConstants.THIS_ELEMENT_DOES_NOT_MATCH_ANY_KNOWN_SLICE_, profile == null ? "" : I18nConstants.DEFINED_IN_THE_PROFILE + profile.getVersionedUrl()) + errorSummaryForSlicingAsHtml(ei.sliceInfo),
              errorSummaryForSlicingAsText(ei.sliceInfo));
          } else if (ei.definition.getSlicing().getRules().equals(ElementDefinition.SlicingRules.CLOSED)) {
            rule(errors, IssueType.INVALID, ei.line(), ei.col(), ei.getPath(), false, I18nConstants.VALIDATION_VAL_PROFILE_NOTSLICE, (profile == null ? "" : " defined in the profile " + profile.getVersionedUrl()), errorSummaryForSlicing(ei.sliceInfo));
          }
        } else {
          // Don't raise this if we're in an abstract profile, like Resource
          if (!childDefinitions.getSource().getAbstract()) {
            rule(errors, IssueType.NOTSUPPORTED, ei.line(), ei.col(), ei.getPath(), (ei.definition != null), I18nConstants.VALIDATION_VAL_PROFILE_NOTALLOWED, profile.getVersionedUrl());
          }
        }
      }
      // TODO: Should get the order of elements correct when parsing elements that are XML attributes vs. elements
      boolean isXmlAttr = false;
      if (ei.definition != null) {
        for (Enumeration<PropertyRepresentation> r : ei.definition.getRepresentation()) {
          if (r.getValue() == PropertyRepresentation.XMLATTR) {
            isXmlAttr = true;
            break;
          }
        }
      }

      if (!ToolingExtensions.readBoolExtension(profile, "http://hl7.org/fhir/StructureDefinition/structuredefinition-xml-no-order")) {
        boolean ok = (ei.definition == null) || (ei.index >= last) || isXmlAttr;
        rule(errors, IssueType.INVALID, ei.line(), ei.col(), ei.getPath(), ok, I18nConstants.VALIDATION_VAL_PROFILE_OUTOFORDER, profile.getVersionedUrl(), ei.getName(), lastei == null ? "(null)" : lastei.getName());
      }
      if (ei.slice != null && ei.index == last && ei.slice.getSlicing().getOrdered()) {
        rule(errors, IssueType.INVALID, ei.line(), ei.col(), ei.getPath(), (ei.definition == null) || (ei.sliceindex >= lastSlice) || isXmlAttr, I18nConstants.VALIDATION_VAL_PROFILE_SLICEORDER, profile.getVersionedUrl(), ei.getName());
      }
      if (ei.definition == null || !isXmlAttr) {
        last = ei.index;
        lastei = ei;
      }
      if (ei.slice != null) {
        lastSlice = ei.sliceindex;
      } else {
        lastSlice = -1;
      }
    }
    return problematicPaths;
  }


  public List<ElementInfo> listChildren(Element element, NodeStack stack) {
    // 1. List the children, and remember their exact path (convenience)
    List<ElementInfo> children = new ArrayList<ElementInfo>();
    ChildIterator iter = new ChildIterator(this, stack.getLiteralPath(), element);
    while (iter.next()) {
      children.add(new ElementInfo(iter.name(), iter.element(), iter.path(), iter.count()));
    }
    return children;
  }

  public boolean checkInvariants(ValidatorHostContext hostContext, List<ValidationMessage> errors, StructureDefinition profile, ElementDefinition definition, Element resource, Element element, NodeStack stack, boolean onlyNonInherited) throws FHIRException {
    return checkInvariants(hostContext, errors, stack.getLiteralPath(), profile, definition, null, null, resource, element, onlyNonInherited);
  }

  public boolean matchSlice(ValidatorHostContext hostContext, List<ValidationMessage> errors, List<ValidationMessage> sliceInfo, StructureDefinition profile, NodeStack stack,
    ElementDefinition slicer, boolean unsupportedSlicing, List<String> problematicPaths, int sliceOffset, int i, ElementDefinition ed,
    boolean childUnsupportedSlicing, ElementInfo ei) {
    boolean match = false;
    if (slicer == null || slicer == ed) {
      match = nameMatches(ei.getName(), tail(ed.getPath()));
    } else {
      if (nameMatches(ei.getName(), tail(ed.getPath())))
        try {
//          System.out.println("match slices for "+stack.getLiteralPath()+": "+slicer.getId()+" = "+slicingSummary(slicer.getSlicing()));
          match = sliceMatches(hostContext, ei.getElement(), ei.getPath(), slicer, ed, profile, errors, sliceInfo, stack, profile);
          if (match) {
            ei.slice = slicer;

            // Since a defined slice was found, this is not an additional (undefined) slice.
            ei.additionalSlice = false;
          } else if (ei.slice == null) {
            // if the specified slice is undefined, keep track of the fact this is an additional (undefined) slice, but only if a slice wasn't found previously
            ei.additionalSlice = true;
          }
        } catch (FHIRException e) {
          rule(errors, IssueType.PROCESSING, ei.line(), ei.col(), ei.getPath(), false,  I18nConstants.SLICING_CANNOT_BE_EVALUATED, e.getMessage());
          unsupportedSlicing = true;
          childUnsupportedSlicing = true;
        }
    }
    if (match) {
      boolean isOk = ei.definition == null || ei.definition == slicer || (ei.definition.getPath().endsWith("[x]") && ed.getPath().startsWith(ei.definition.getPath().replace("[x]", "")));
      if (rule(errors, IssueType.INVALID, ei.line(), ei.col(), ei.getPath(), isOk, I18nConstants.VALIDATION_VAL_PROFILE_MATCHMULTIPLE, profile.getVersionedUrl(), (ei.definition == null || !ei.definition.hasSliceName() ? "" : ei.definition.getSliceName()), (ed.hasSliceName() ? ed.getSliceName() : ""))) {
        ei.definition = ed;
        if (ei.slice == null) {
          ei.index = i;
        } else {
          ei.index = sliceOffset;
          ei.sliceindex = i - (sliceOffset + 1);
        }
      }
    } else if (childUnsupportedSlicing) {
      problematicPaths.add(ed.getPath());
    }
    return unsupportedSlicing;
  }

  private String slicingSummary(ElementDefinitionSlicingComponent slicing) {
    StringBuilder b = new StringBuilder();
    b.append('[');
    boolean first = true;
    for (ElementDefinitionSlicingDiscriminatorComponent t : slicing.getDiscriminator()) {
      if (first) first = false; else b.append(","); 
      b.append(t.getType().toCode());
      b.append(":");
      b.append(t.getPath());
    }
    b.append(']');
    b.append(slicing.getOrdered() ? ";ordered" : "");
    b.append(slicing.getRules().toString());
    return b.toString();
  }

  private ElementDefinition getElementByTail(StructureDefinition p, String tail) throws DefinitionException {
    if (tail == null)
      return p.getSnapshot().getElement().get(0);
    for (ElementDefinition t : p.getSnapshot().getElement()) {
      if (tail.equals(t.getId()))
        return t;
    }
    throw new DefinitionException(context.formatMessage(I18nConstants.UNABLE_TO_FIND_ELEMENT_WITH_ID_, tail));
  }

  private IdStatus idStatusForEntry(Element ep, ElementInfo ei) {
    if (ei.getDefinition().hasExtension(ToolingExtensions.EXT_ID_EXPECTATION)) {
      return IdStatus.fromCode(ToolingExtensions.readStringExtension(ei.getDefinition(),ToolingExtensions.EXT_ID_EXPECTATION));
    } else if (isBundleEntry(ei.getPath())) {
      Element req = ep.getNamedChild("request");
      Element resp = ep.getNamedChild("response");
      Element fullUrl = ep.getNamedChild(FULL_URL);
      Element method = null;
      Element url = null;
      if (req != null) {
        method = req.getNamedChild("method");
        url = req.getNamedChild("url");
      }
      if (resp != null) {
        return IdStatus.OPTIONAL;
      }
      if (method == null) {
        if (fullUrl == null)
          return IdStatus.REQUIRED;
        else if (fullUrl.primitiveValue().startsWith("urn:uuid:") || fullUrl.primitiveValue().startsWith("urn:oid:"))
          return IdStatus.OPTIONAL;
        else
          return IdStatus.REQUIRED;
      } else {
        String s = method.primitiveValue();
        if (s.equals("PUT")) {
          if (url == null)
            return IdStatus.REQUIRED;
          else
            return IdStatus.OPTIONAL; // or maybe prohibited? not clear
        } else if (s.equals("POST"))
          return IdStatus.OPTIONAL; // this should be prohibited, but see task 9102
        else // actually, we should never get to here; a bundle entry with method get/delete should not have a resource
          return IdStatus.OPTIONAL;
      }
    } else if (isParametersEntry(ei.getPath()) || isBundleOutcome(ei.getPath()))
      return IdStatus.OPTIONAL;
    else
      return IdStatus.REQUIRED;
  }

  private boolean checkInvariants(ValidatorHostContext hostContext, List<ValidationMessage> errors, String path, StructureDefinition profile, ElementDefinition ed, String typename, String typeProfile, Element resource, Element element, boolean onlyNonInherited) throws FHIRException, FHIRException {
    if (noInvariantChecks)
      return true;

    boolean ok = true;
    for (ElementDefinitionConstraintComponent inv : ed.getConstraint()) {
      if (inv.hasExpression() && (!onlyNonInherited || !inv.hasSource() || (!isInheritedProfile(profile, inv.getSource()) && !isInheritedProfile(ed.getType(), inv.getSource())) )) {
        @SuppressWarnings("unchecked")
        Map<String, List<ValidationMessage>> invMap = executionId.equals(element.getUserString(EXECUTION_ID)) ? (Map<String, List<ValidationMessage>>) element.getUserData(EXECUTED_CONSTRAINT_LIST) : null;
        if (invMap == null) {
          invMap = new HashMap<>();
          element.setUserData(EXECUTED_CONSTRAINT_LIST, invMap);
          element.setUserData(EXECUTION_ID, executionId);
        }
        List<ValidationMessage> invErrors = null;
        // We key based on inv.expression rather than inv.key because expressions can change in derived profiles and aren't guaranteed to be consistent across profiles.
        String key = FHIRPathExpressionFixer.fixExpr(inv.getExpression(), inv.getKey());
        if (!invMap.keySet().contains(key)) {
          invErrors = new ArrayList<ValidationMessage>();
          invMap.put(key, invErrors);
          ok = checkInvariant(hostContext, invErrors, path, profile, resource, element, inv) && ok;
        } else {
          invErrors = (ArrayList<ValidationMessage>)invMap.get(key);
        }
        errors.addAll(invErrors);
      }
    }
    return ok;
  }

  private boolean isInheritedProfile(List<TypeRefComponent> types, String source) {
    for (TypeRefComponent type : types) {
      for (CanonicalType c : type.getProfile()) {
        StructureDefinition sd = context.fetchResource(StructureDefinition.class, c.asStringValue());
        if (sd != null) {
          if (sd.getUrl().equals(source)) {
            return true;
          }
          if (isInheritedProfile(sd, source)) {
            return true;
          }
        }
      }
    }
    return false;
  }

  private boolean isInheritedProfile(StructureDefinition profile, String source) {
    if (source.equals(profile.getUrl())) {
      return false;
    }
    while (profile != null) {
      profile = context.fetchResource(StructureDefinition.class, profile.getBaseDefinition());
      if (profile != null) {
        if (source.equals(profile.getUrl())) {
          return true;
        }
      }
    }
    return false;
  }

  public boolean checkInvariant(ValidatorHostContext hostContext, List<ValidationMessage> errors, String path, StructureDefinition profile, Element resource, Element element, ElementDefinitionConstraintComponent inv) throws FHIRException {
    if (debug) {
      System.out.println("inv "+inv.getKey()+" on "+path+" in "+resource.fhirType()+" {{ "+inv.getExpression()+" }}"+time());
    }
    ExpressionNode n = (ExpressionNode) inv.getUserData("validator.expression.cache");
    if (n == null) {
      long t = System.nanoTime();
      try {
        String expr = FHIRPathExpressionFixer.fixExpr(inv.getExpression(), inv.getKey());
        n = fpe.parse(expr);
      } catch (FHIRException e) {
        rule(errors, IssueType.INVARIANT, element.line(), element.col(), path, false, I18nConstants.PROBLEM_PROCESSING_EXPRESSION__IN_PROFILE__PATH__, inv.getExpression(), profile.getVersionedUrl(), path, e.getMessage());
        return false;
      }
      timeTracker.fpe(t);
      inv.setUserData("validator.expression.cache", n);
    }

    String msg;
    boolean ok;
    try {
      long t = System.nanoTime();
       ok = fpe.evaluateToBoolean(hostContext, resource, hostContext.getRootResource(), element, n);
      timeTracker.fpe(t);
      msg = fpe.forLog();
    } catch (Exception ex) {
      ok = false;
      msg = ex.getClass().getName()+": "+ex.getMessage();
      ex.printStackTrace();
    }
    if (!ok) {
      if (wantInvariantInMessage) {
        msg = msg + " (inv = " + n.toString() + ")";
      }
      if (!Utilities.noString(msg)) {
        msg = msg + " (log: " + msg + ")";
      }
      msg = context.formatMessage(I18nConstants.INV_FAILED, inv.getKey() + ": '" + inv.getHuman()+"'")+msg;        
  
      if (inv.hasExtension(ToolingExtensions.EXT_BEST_PRACTICE) &&
        ToolingExtensions.readBooleanExtension(inv, ToolingExtensions.EXT_BEST_PRACTICE)) {
        if (bpWarnings == BestPracticeWarningLevel.Hint)
          hint(errors, IssueType.INVARIANT, element.line(), element.col(), path, ok, msg);
        else if (bpWarnings == BestPracticeWarningLevel.Warning)
          warning(errors, IssueType.INVARIANT, element.line(), element.col(), path, ok, msg);
        else if (bpWarnings == BestPracticeWarningLevel.Error)
          rule(errors, IssueType.INVARIANT, element.line(), element.col(), path, ok, msg);
      } else if (inv.getSeverity() == ConstraintSeverity.ERROR) {
        rule(errors, IssueType.INVARIANT, element.line(), element.col(), path, ok, msg);
      } else if (inv.getSeverity() == ConstraintSeverity.WARNING) {
        warning(errors, IssueType.INVARIANT, element.line(), element.col(), path, ok, msg);
      }
    }
    return ok;
  }
  
  private boolean validateObservation(List<ValidationMessage> errors, Element element, NodeStack stack) {
    boolean ok = true;
    // all observations should have a subject, a performer, and a time

    ok = bpCheck(errors, IssueType.INVALID, element.line(), element.col(), stack.getLiteralPath(), element.getNamedChild("subject") != null, I18nConstants.ALL_OBSERVATIONS_SHOULD_HAVE_A_SUBJECT) && ok;
    List<Element> performers = new ArrayList<>();
    element.getNamedChildren("performer", performers);
    ok = bpCheck(errors, IssueType.INVALID, element.line(), element.col(), stack.getLiteralPath(), performers.size() > 0, I18nConstants.ALL_OBSERVATIONS_SHOULD_HAVE_A_PERFORMER) && ok;
    ok = bpCheck(errors, IssueType.INVALID, element.line(), element.col(), stack.getLiteralPath(), element.getNamedChild("effectiveDateTime") != null || element.getNamedChild("effectivePeriod") != null, I18nConstants.ALL_OBSERVATIONS_SHOULD_HAVE_AN_EFFECTIVEDATETIME_OR_AN_EFFECTIVEPERIOD) && ok;
    
    return ok;
  }

  /*
   * The actual base entry point for internal use (re-entrant)
   */
  private boolean validateResource(ValidatorHostContext hostContext, List<ValidationMessage> errors, Element resource,
                                Element element, StructureDefinition defn, IdStatus idstatus, NodeStack stack, PercentageTracker pct, ValidationMode mode) throws FHIRException {

    boolean ok = true;
    
    // check here if we call validation policy here, and then change it to the new interface
    assert stack != null;
    assert resource != null;
    boolean rok = true;
    String resourceName = element.getType(); // todo: consider namespace...?

    if (defn == null) {
      long t = System.nanoTime();
      defn = element.getProperty().getStructure();
      if (defn == null)
        defn = context.fetchResource(StructureDefinition.class, "http://hl7.org/fhir/StructureDefinition/" + resourceName);
      timeTracker.sd(t);
      //check exists
      rok = rule(errors, IssueType.INVALID, element.line(), element.col(), stack.addToLiteralPath(resourceName),
        defn != null, I18nConstants.VALIDATION_VAL_PROFILE_NODEFINITION, resourceName);
      ok = rok && ok;
    }

    // special case: we have a bundle, and the profile is not for a bundle. We'll try the first entry instead
    if (!typeMatchesDefn(resourceName, defn) && resourceName.equals(BUNDLE)) {
      NodeStack first = getFirstEntry(stack);
      if (first != null && typeMatchesDefn(first.getElement().getType(), defn)) {
        element = first.getElement();
        stack = first;
        resourceName = element.getType(); // todo: consider namespace...?
        idstatus = IdStatus.OPTIONAL; // why?
      }
      // todo: validate everything in this bundle.
    }
    if (rok) {
      if (idstatus == IdStatus.REQUIRED && (element.getNamedChild(ID) == null)) {
        ok = rule(errors, IssueType.INVALID, element.line(), element.col(), stack.getLiteralPath(), false, I18nConstants.RESOURCE_RES_ID_MISSING) && ok;
      } else if (idstatus == IdStatus.PROHIBITED && (element.getNamedChild(ID) != null)) {
        ok = rule(errors, IssueType.INVALID, element.line(), element.col(), stack.getLiteralPath(), false, I18nConstants.RESOURCE_RES_ID_PROHIBITED) && ok;
      }
      if (element.getNamedChild(ID) != null) {
        Element eid = element.getNamedChild(ID);
        if (eid.getProperty() != null && eid.getProperty().getDefinition() != null && eid.getProperty().getDefinition().getBase().getPath().equals("Resource.id")) {
          NodeStack ns = stack.push(eid, -1, eid.getProperty().getDefinition(), null);
          if (eid.primitiveValue() != null && eid.primitiveValue().length() > 64) {
            ok = rule(errors, IssueType.INVALID, eid.line(), eid.col(), ns.getLiteralPath(), false, I18nConstants.RESOURCE_RES_ID_MALFORMED_LENGTH) && ok;
          } else {
            ok = rule(errors, IssueType.INVALID, eid.line(), eid.col(), ns.getLiteralPath(), FormatUtilities.isValidId(eid.primitiveValue()), I18nConstants.RESOURCE_RES_ID_MALFORMED_CHARS) && ok;
          }
        }
      }
      // validate
      if (rule(errors, IssueType.INVALID, element.line(), element.col(), stack.getLiteralPath(), resourceName.equals(defn.getType()), I18nConstants.VALIDATION_VAL_PROFILE_WRONGTYPE,
          defn.getType(), resourceName, defn.getVersionedUrl())) {
        ok = start(hostContext, errors, element, element, defn, stack, pct, mode); // root is both definition and type
      } else {
        ok = false;
      }
    }
    return ok;
  }

  private boolean typeMatchesDefn(String name, StructureDefinition defn) {
    if (defn.getKind() == StructureDefinitionKind.LOGICAL) {
      return name.equals(defn.getType()) || name.equals(defn.getName()) || name.equals(defn.getId());
    } else {
      return name.matches(defn.getType());
    }
  }

  private NodeStack getFirstEntry(NodeStack bundle) {
    List<Element> list = new ArrayList<Element>();
    bundle.getElement().getNamedChildren(ENTRY, list);
    if (list.isEmpty())
      return null;
    Element resource = list.get(0).getNamedChild(RESOURCE);
    if (resource == null)
      return null;
    else {
      NodeStack entry = bundle.push(list.get(0), 0, list.get(0).getProperty().getDefinition(), list.get(0).getProperty().getDefinition());
      return entry.push(resource, -1, resource.getProperty().getDefinition(), context.fetchTypeDefinition(resource.fhirType()).getSnapshot().getElementFirstRep());
    }
  }

  private boolean valueMatchesCriteria(Element value, ElementDefinition criteria, StructureDefinition profile) throws FHIRException {
    if (criteria.hasFixed()) {
      List<ValidationMessage> msgs = new ArrayList<ValidationMessage>();
      checkFixedValue(msgs, "{virtual}", value, criteria.getFixed(), profile.getVersionedUrl(), "value", null, false);
      return msgs.size() == 0;
    } else if (criteria.hasBinding() && criteria.getBinding().getStrength() == BindingStrength.REQUIRED && criteria.getBinding().hasValueSet()) {
      throw new FHIRException(context.formatMessage(I18nConstants.UNABLE_TO_RESOLVE_SLICE_MATCHING__SLICE_MATCHING_BY_VALUE_SET_NOT_DONE));
    } else {
      throw new FHIRException(context.formatMessage(I18nConstants.UNABLE_TO_RESOLVE_SLICE_MATCHING__NO_FIXED_VALUE_OR_REQUIRED_VALUE_SET));
    }
  }

  private boolean yearIsValid(String v) {
    if (v == null) {
      return false;
    }
    try {
      int i = Integer.parseInt(v.substring(0, Math.min(4, v.length())));
      return i >= 1800 && i <= thisYear() + 80;
    } catch (NumberFormatException e) {
      return false;
    }
  }

  private int thisYear() {
    return Calendar.getInstance().get(Calendar.YEAR);
  }


  public String reportTimes() {
    String s = String.format("Times (ms): overall = %d, tx = %d, sd = %d, load = %d, fpe = %d", timeTracker.getOverall() / 1000000, timeTracker.getTxTime() / 1000000, timeTracker.getSdTime() / 1000000, timeTracker.getLoadTime() / 1000000, timeTracker.getFpeTime() / 1000000);
    timeTracker.reset();
    return s;
  }

  public boolean isNoBindingMsgSuppressed() {
    return noBindingMsgSuppressed;
  }

  public IResourceValidator setNoBindingMsgSuppressed(boolean noBindingMsgSuppressed) {
    this.noBindingMsgSuppressed = noBindingMsgSuppressed;
    return this;
  }


  public boolean isNoTerminologyChecks() {
    return noTerminologyChecks;
  }

  public IResourceValidator setNoTerminologyChecks(boolean noTerminologyChecks) {
    this.noTerminologyChecks = noTerminologyChecks;
    return this;
  }

  public void checkAllInvariants() {
    for (StructureDefinition sd : new ContextUtilities(context).allStructures()) {
      if (sd.getDerivation() == TypeDerivationRule.SPECIALIZATION) {
        for (ElementDefinition ed : sd.getSnapshot().getElement()) {
          for (ElementDefinitionConstraintComponent inv : ed.getConstraint()) {
            if (inv.hasExpression()) {
              try {
                ExpressionNode n = (ExpressionNode) inv.getUserData("validator.expression.cache");
                if (n == null) {
                  n = fpe.parse(FHIRPathExpressionFixer.fixExpr(inv.getExpression(), inv.getKey()));
                  inv.setUserData("validator.expression.cache", n);
                }
                fpe.check(null, sd.getKind() == StructureDefinitionKind.RESOURCE ? sd.getType() : "DomainResource", ed.getPath(), n);
              } catch (Exception e) {
                System.out.println("Error processing structure [" + sd.getId() + "] path " + ed.getPath() + ":" + inv.getKey() + " ('" + inv.getExpression() + "'): " + e.getMessage());
              }
            }
          }
        }
      }
    }
  }


  public IEvaluationContext getExternalHostServices() {
    return externalHostServices;
  }

  public String getValidationLanguage() {
    return validationLanguage;
  }

  public void setValidationLanguage(String validationLanguage) {
    this.validationLanguage = validationLanguage;
  }

  public boolean isDebug() {
    return debug;
  }

  public void setDebug(boolean debug) {
    this.debug = debug;
  }
  private String tail(String path) {
    return path.substring(path.lastIndexOf(".") + 1);
  }
  private String tryParse(String ref) {
    String[] parts = ref.split("\\/");
    switch (parts.length) {
      case 1:
        return null;
      case 2:
        return checkResourceType(parts[0]);
      default:
        if (parts[parts.length - 2].equals("_history") && parts.length >= 4)
          return checkResourceType(parts[parts.length - 4]);
        else
          return checkResourceType(parts[parts.length - 2]);
    }
  }

  private boolean typesAreAllReference(List<TypeRefComponent> theType) {
    for (TypeRefComponent typeRefComponent : theType) {
      if (typeRefComponent.getCode().equals("Reference") == false) {
        return false;
      }
    }
    return true;
  }


  public ValidationResult checkCodeOnServer(NodeStack stack, ValueSet vs, String value, ValidationOptions options) {
    return context.validateCode(options, value, vs);
  }

  // no delay on this one? 
  public ValidationResult checkCodeOnServer(NodeStack stack, String code, String system, String version, String display, boolean checkDisplay) {
    return context.validateCode(baseOptions.setLanguage(stack.getWorkingLang()), system, version, code, checkDisplay ? display : null);
  }

  public ValidationResult checkCodeOnServer(NodeStack stack, ValueSet valueset, Coding c, boolean checkMembership) {
    if (checkMembership) {
      return context.validateCode(baseOptions.setLanguage(stack.getWorkingLang()).checkValueSetOnly(), c, valueset);   
    } else {
      return context.validateCode(baseOptions.setLanguage(stack.getWorkingLang()).noCheckValueSetMembership(), c, valueset);
    }
  }
  
  public ValidationResult checkCodeOnServer(NodeStack stack, ValueSet valueset, CodeableConcept cc, boolean vsOnly) {
    if (vsOnly) {
      return context.validateCode(baseOptions.setLanguage(stack.getWorkingLang()).checkValueSetOnly(), cc, valueset);
    } else {
      return context.validateCode(baseOptions.setLanguage(stack.getWorkingLang()), cc, valueset);
    }
  }

  public boolean isSecurityChecks() {
    return securityChecks;
  }

  public void setSecurityChecks(boolean securityChecks) {
    this.securityChecks = securityChecks;
  }

  @Override
  public List<BundleValidationRule> getBundleValidationRules() {
    return bundleValidationRules ;
  }

  @Override
  public boolean isValidateValueSetCodesOnTxServer() {
    return validateValueSetCodesOnTxServer;
  }

  @Override
  public void setValidateValueSetCodesOnTxServer(boolean value) {
    this.validateValueSetCodesOnTxServer = value;    
  }

  public boolean isNoCheckAggregation() {
    return noCheckAggregation;
  }

  public void setNoCheckAggregation(boolean noCheckAggregation) {
    this.noCheckAggregation = noCheckAggregation;
  }

 
  public static void setParents(Element element) {
    if (element != null && !element.hasParentForValidator()) {
      element.setParentForValidator(null);
      setParentsInner(element);
    }
  }
  
  public static void setParentsInner(Element element) {
    for (Element child : element.getChildren()) {
      child.setParentForValidator(element);
      setParentsInner(child);
    }
  }

  public void setQuestionnaireMode(QuestionnaireMode questionnaireMode) {
    this.questionnaireMode = questionnaireMode;
  }

  public QuestionnaireMode getQuestionnaireMode() {
    return questionnaireMode;
  }

  public boolean isWantCheckSnapshotUnchanged() {
    return wantCheckSnapshotUnchanged;
  }

  public void setWantCheckSnapshotUnchanged(boolean wantCheckSnapshotUnchanged) {
    this.wantCheckSnapshotUnchanged = wantCheckSnapshotUnchanged;
  }

  public ValidationOptions getBaseOptions() {
    return baseOptions;
  }

  public void setBaseOptions(ValidationOptions baseOptions) {
    this.baseOptions = baseOptions;
  }

  public boolean isNoUnicodeBiDiControlChars() {
    return noUnicodeBiDiControlChars;
  }

  public void setNoUnicodeBiDiControlChars(boolean noUnicodeBiDiControlChars) {
    this.noUnicodeBiDiControlChars = noUnicodeBiDiControlChars;
  }



  public HtmlInMarkdownCheck getHtmlInMarkdownCheck() {
    return htmlInMarkdownCheck;
  }

  public void setHtmlInMarkdownCheck(HtmlInMarkdownCheck htmlInMarkdownCheck) {
    this.htmlInMarkdownCheck = htmlInMarkdownCheck;
  }

  public Coding getJurisdiction() {
    return jurisdiction;
  }

  public IResourceValidator setJurisdiction(Coding jurisdiction) {
    this.jurisdiction = jurisdiction;
    return this;
  }

  public boolean isLogProgress() {
    return logProgress;
  }

  public void setLogProgress(boolean logProgress) {
    this.logProgress = logProgress;
  }

  public boolean isForPublication() {
    return forPublication;
  }
  
  public void setForPublication(boolean forPublication) {
    this.forPublication = forPublication;
  }

  
}<|MERGE_RESOLUTION|>--- conflicted
+++ resolved
@@ -4291,11 +4291,7 @@
                 throw new DefinitionException(context.formatMessage(I18nConstants.DISCRIMINATOR__IS_BASED_ON_TYPE_BUT_SLICE__IN__HAS_NO_TYPES, discriminator, ed.getId(), profile.getVersionedUrl()));
               }
             } else if (criteriaElement.getType().size() > 1) {
-<<<<<<< HEAD
-              throw new DefinitionException(context.formatMessagePL(criteriaElement.getType().size(), I18nConstants.DISCRIMINATOR__IS_BASED_ON_TYPE_BUT_SLICE__IN__HAS_MULTIPLE_TYPES_PLURAL, discriminator, ed.getId(), profile.getVersionedUrl(), criteriaElement.typeSummary()));
-=======
-              throw new DefinitionException(context.formatMessagePlural(criteriaElement.getType().size(), I18nConstants.DISCRIMINATOR__IS_BASED_ON_TYPE_BUT_SLICE__IN__HAS_MULTIPLE_TYPES, discriminator, ed.getId(), profile.getUrl(), criteriaElement.typeSummary()));
->>>>>>> c86d9ee6
+              throw new DefinitionException(context.formatMessagePlural(criteriaElement.getType().size(), I18nConstants.DISCRIMINATOR__IS_BASED_ON_TYPE_BUT_SLICE__IN__HAS_MULTIPLE_TYPES, discriminator, ed.getId(), profile.getVersionedUrl(), criteriaElement.typeSummary()));
             } else
               throw new DefinitionException(context.formatMessage(I18nConstants.DISCRIMINATOR__IS_BASED_ON_TYPE_BUT_SLICE__IN__HAS_NO_TYPES, discriminator, ed.getId(), profile.getVersionedUrl()));
             if (discriminator.isEmpty()) {
@@ -4308,11 +4304,7 @@
               throw new DefinitionException(context.formatMessage(I18nConstants.PROFILE_BASED_DISCRIMINATORS_MUST_HAVE_A_TYPE__IN_PROFILE_, criteriaElement.getId(), profile.getVersionedUrl()));
             }
             if (criteriaElement.getType().size() != 1) {
-<<<<<<< HEAD
-              throw new DefinitionException(context.formatMessagePL(criteriaElement.getType().size(), I18nConstants.PROFILE_BASED_DISCRIMINATORS_MUST_HAVE_ONLY_ONE_TYPE__IN_PROFILE_PLURAL, criteriaElement.getId(), profile.getVersionedUrl()));
-=======
-              throw new DefinitionException(context.formatMessagePlural(criteriaElement.getType().size(), I18nConstants.PROFILE_BASED_DISCRIMINATORS_MUST_HAVE_ONLY_ONE_TYPE__IN_PROFILE, criteriaElement.getId(), profile.getUrl()));
->>>>>>> c86d9ee6
+              throw new DefinitionException(context.formatMessagePlural(criteriaElement.getType().size(), I18nConstants.PROFILE_BASED_DISCRIMINATORS_MUST_HAVE_ONLY_ONE_TYPE__IN_PROFILE, criteriaElement.getId(), profile.getVersionedUrl()));
             }
             List<CanonicalType> list = discriminator.endsWith(".resolve()") || discriminator.equals("resolve()") ? criteriaElement.getType().get(0).getTargetProfile() : criteriaElement.getType().get(0).getProfile();
             if (list.size() == 0) {
@@ -4350,14 +4342,7 @@
           anyFound = true;
       }
       if (!anyFound) {
-<<<<<<< HEAD
-        if (slicer.getSlicing().getDiscriminator().size() > 1)
-          throw new DefinitionException(context.formatMessagePL(slicer.getSlicing().getDiscriminator().size(), I18nConstants.COULD_NOT_MATCH_ANY_DISCRIMINATORS__FOR_SLICE__IN_PROFILE___NONE_OF_THE_DISCRIMINATOR__HAVE_FIXED_VALUE_BINDING_OR_EXISTENCE_ASSERTIONS_PLURAL, discriminators, ed.getId(), profile.getVersionedUrl(), discriminators));
-        else
-          throw new DefinitionException(context.formatMessage(I18nConstants.COULD_NOT_MATCH_DISCRIMINATOR__FOR_SLICE__IN_PROFILE___THE_DISCRIMINATOR__DOES_NOT_HAVE_FIXED_VALUE_BINDING_OR_EXISTENCE_ASSERTIONS, discriminators, ed.getId(), profile.getVersionedUrl(), discriminators));
-=======
-          throw new DefinitionException(context.formatMessagePlural(slicer.getSlicing().getDiscriminator().size(), I18nConstants.Could_not_match_discriminator_for_slice_in_profile, discriminators, ed.getId(), profile.getUrl(), discriminators));
->>>>>>> c86d9ee6
+          throw new DefinitionException(context.formatMessagePlural(slicer.getSlicing().getDiscriminator().size(), I18nConstants.Could_not_match_discriminator_for_slice_in_profile, discriminators, ed.getId(), profile.getVersionedUrl(), discriminators));
       }
 
       try {
@@ -5726,31 +5711,18 @@
           }
         if (ed.getMin() > 0) {
           if (problematicPaths.contains(ed.getPath()))
-<<<<<<< HEAD
-            hintPL(errors, IssueType.NOTSUPPORTED, element.line(), element.col(), stack.getLiteralPath(), count >= ed.getMin(), count, I18nConstants.VALIDATION_VAL_PROFILE_NOCHECKMIN_PLURAL, profile.getVersionedUrl(), ed.getPath(), ed.getId(), ed.getSliceName(),ed.getLabel(), stack.getLiteralPath(), Integer.toString(ed.getMin()));
+            hintPlural(errors, IssueType.NOTSUPPORTED, element.line(), element.col(), stack.getLiteralPath(), count >= ed.getMin(), count, I18nConstants.VALIDATION_VAL_PROFILE_NOCHECKMIN, profile.getVersionedUrl(), ed.getPath(), ed.getId(), ed.getSliceName(),ed.getLabel(), stack.getLiteralPath(), Integer.toString(ed.getMin()));
           else {
             if (count < ed.getMin()) {
-              ok = rulePL(errors, IssueType.STRUCTURE, element.line(), element.col(), stack.getLiteralPath(), false, count, I18nConstants.VALIDATION_VAL_PROFILE_MINIMUM_PLURAL, profile.getVersionedUrl(), ed.getPath(), ed.getId(), ed.getSliceName(),ed.getLabel(), stack.getLiteralPath(), Integer.toString(ed.getMin())) && ok;
-=======
-            hintPlural(errors, IssueType.NOTSUPPORTED, element.line(), element.col(), stack.getLiteralPath(), count >= ed.getMin(), count, I18nConstants.VALIDATION_VAL_PROFILE_NOCHECKMIN, profile.getUrl(), ed.getPath(), ed.getId(), ed.getSliceName(),ed.getLabel(), stack.getLiteralPath(), Integer.toString(ed.getMin()));
-          else {
-            if (count < ed.getMin()) {
-              ok = rulePlural(errors, IssueType.STRUCTURE, element.line(), element.col(), stack.getLiteralPath(), false, count, I18nConstants.VALIDATION_VAL_PROFILE_MINIMUM, profile.getUrl(), ed.getPath(), ed.getId(), ed.getSliceName(),ed.getLabel(), stack.getLiteralPath(), Integer.toString(ed.getMin())) && ok;
->>>>>>> c86d9ee6
+              ok = rulePlural(errors, IssueType.STRUCTURE, element.line(), element.col(), stack.getLiteralPath(), false, count, I18nConstants.VALIDATION_VAL_PROFILE_MINIMUM, profile.getVersionedUrl(), ed.getPath(), ed.getId(), ed.getSliceName(),ed.getLabel(), stack.getLiteralPath(), Integer.toString(ed.getMin())) && ok;
             }
           }
         }
         if (ed.hasMax() && !ed.getMax().equals("*")) {
           if (problematicPaths.contains(ed.getPath()))
-<<<<<<< HEAD
-            hintPL(errors, IssueType.NOTSUPPORTED, element.line(), element.col(), stack.getLiteralPath(), count <= Integer.parseInt(ed.getMax()), count, I18nConstants.VALIDATION_VAL_PROFILE_NOCHECKMAX_PLURAL, profile.getVersionedUrl(), ed.getPath(), ed.getId(), ed.getSliceName(),ed.getLabel(), stack.getLiteralPath(), ed.getMax());
+            hintPlural(errors, IssueType.NOTSUPPORTED, element.line(), element.col(), stack.getLiteralPath(), count <= Integer.parseInt(ed.getMax()), count, I18nConstants.VALIDATION_VAL_PROFILE_NOCHECKMAX, profile.getVersionedUrl(), ed.getPath(), ed.getId(), ed.getSliceName(),ed.getLabel(), stack.getLiteralPath(), ed.getMax());
           else if (count > Integer.parseInt(ed.getMax())) {
-            ok = rulePL(errors, IssueType.STRUCTURE, element.line(), element.col(), stack.getLiteralPath(), false, count, I18nConstants.VALIDATION_VAL_PROFILE_MAXIMUM_PLURAL, profile.getVersionedUrl(), ed.getPath(), ed.getId(), ed.getSliceName(),ed.getLabel(), stack.getLiteralPath(), ed.getMax(), Integer.toString(count)) && ok;
-=======
-            hintPlural(errors, IssueType.NOTSUPPORTED, element.line(), element.col(), stack.getLiteralPath(), count <= Integer.parseInt(ed.getMax()), count, I18nConstants.VALIDATION_VAL_PROFILE_NOCHECKMAX, profile.getUrl(), ed.getPath(), ed.getId(), ed.getSliceName(),ed.getLabel(), stack.getLiteralPath(), ed.getMax());
-          else if (count > Integer.parseInt(ed.getMax())) {
-            ok = rulePlural(errors, IssueType.STRUCTURE, element.line(), element.col(), stack.getLiteralPath(), false, count, I18nConstants.VALIDATION_VAL_PROFILE_MAXIMUM, profile.getUrl(), ed.getPath(), ed.getId(), ed.getSliceName(),ed.getLabel(), stack.getLiteralPath(), ed.getMax(), Integer.toString(count)) && ok;
->>>>>>> c86d9ee6
+            ok = rulePlural(errors, IssueType.STRUCTURE, element.line(), element.col(), stack.getLiteralPath(), false, count, I18nConstants.VALIDATION_VAL_PROFILE_MAXIMUM, profile.getVersionedUrl(), ed.getPath(), ed.getId(), ed.getSliceName(),ed.getLabel(), stack.getLiteralPath(), ed.getMax(), Integer.toString(count)) && ok;
           }
         }
       }
