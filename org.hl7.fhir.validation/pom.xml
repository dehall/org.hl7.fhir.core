<project xmlns="http://maven.apache.org/POM/4.0.0" xmlns:xsi="http://www.w3.org/2001/XMLSchema-instance"
         xsi:schemaLocation="http://maven.apache.org/POM/4.0.0 http://maven.apache.org/xsd/maven-4.0.0.xsd">
    <modelVersion>4.0.0</modelVersion>

    <parent>
        <groupId>ca.uhn.hapi.fhir</groupId>
        <artifactId>org.hl7.fhir.core</artifactId>
        <version>4.2.19-SNAPSHOT</version>
        <relativePath>../pom.xml</relativePath>
    </parent>

    <artifactId>org.hl7.fhir.validation</artifactId>
    <packaging>bundle</packaging>

    <properties>
        <micronaut.version>1.3.4</micronaut.version>
    </properties>

    <dependencies>

        <!-- HAPI Dependencies -->
        <dependency>
            <groupId>ca.uhn.hapi.fhir</groupId>
            <artifactId>hapi-fhir-base</artifactId>
        </dependency>
        <dependency>
            <groupId>ca.uhn.hapi.fhir</groupId>
            <artifactId>org.hl7.fhir.utilities</artifactId>
        </dependency>

        <!-- FHIR Versions -->
        <dependency>
            <groupId>ca.uhn.hapi.fhir</groupId>
            <artifactId>org.hl7.fhir.dstu2</artifactId>
            <version>${project.version}</version>
        </dependency>
        <dependency>
            <groupId>ca.uhn.hapi.fhir</groupId>
            <artifactId>org.hl7.fhir.dstu2016may</artifactId>
            <version>${project.version}</version>
        </dependency>
        <dependency>
            <groupId>ca.uhn.hapi.fhir</groupId>
            <artifactId>org.hl7.fhir.dstu3</artifactId>
            <version>${project.version}</version>
        </dependency>
        <dependency>
            <groupId>ca.uhn.hapi.fhir</groupId>
            <artifactId>org.hl7.fhir.r4</artifactId>
            <version>${project.version}</version>
        </dependency>
        <dependency>
            <groupId>ca.uhn.hapi.fhir</groupId>
            <artifactId>org.hl7.fhir.convertors</artifactId>
            <version>${project.version}</version>
        </dependency>

        <!-- Validation resources (StructureDefinitions, ValueSets, etc.) -->
        <dependency>
            <groupId>ca.uhn.hapi.fhir</groupId>
            <artifactId>hapi-fhir-structures-r4</artifactId>
            <scope>test</scope>
        </dependency>
        <dependency>
            <groupId>ca.uhn.hapi.fhir</groupId>
            <artifactId>hapi-fhir-validation-resources-r4</artifactId>
            <scope>test</scope>
        </dependency>

        <!-- XML Parsers -->
        <dependency>
            <groupId>net.sf.saxon</groupId>
            <artifactId>Saxon-HE</artifactId>
        </dependency>
        <dependency>
            <groupId>xpp3</groupId>
            <artifactId>xpp3</artifactId>
        </dependency>
        <dependency>
            <groupId>xpp3</groupId>
            <artifactId>xpp3_xpath</artifactId>
        </dependency>

        <!-- JSON Schema -->
        <dependency>
            <groupId>org.everit.json</groupId>
            <artifactId>org.everit.json.schema</artifactId>
            <version>1.1.0</version>
            <scope>test</scope>
        </dependency>

        <dependency>
            <groupId>org.apache.commons</groupId>
            <artifactId>commons-compress</artifactId>
        </dependency>
        <dependency>
            <groupId>org.apache.httpcomponents</groupId>
            <artifactId>httpclient</artifactId>
        </dependency>
        <dependency>
            <groupId>org.fhir</groupId>
            <artifactId>ucum</artifactId>
            <version>1.0.2</version>
        </dependency>

        <!-- CQL-to-ELM -->
        <dependency>
            <groupId>info.cqframework</groupId>
            <artifactId>cql</artifactId>
            <version>1.4.9-SNAPSHOT</version>
        </dependency>
        <dependency>
            <groupId>info.cqframework</groupId>
            <artifactId>model</artifactId>
            <version>1.4.9-SNAPSHOT</version>
        </dependency>
        <dependency>
            <groupId>info.cqframework</groupId>
            <artifactId>elm</artifactId>
            <version>1.4.9-SNAPSHOT</version>
        </dependency>
        <dependency>
            <groupId>info.cqframework</groupId>
            <artifactId>cql-to-elm</artifactId>
            <version>1.4.9-SNAPSHOT</version>
        </dependency>
        <dependency>
            <groupId>info.cqframework</groupId>
            <artifactId>quick</artifactId>
            <version>1.4.9-SNAPSHOT</version>
        </dependency>
        <dependency>
            <groupId>info.cqframework</groupId>
            <artifactId>qdm</artifactId>
            <version>1.4.9-SNAPSHOT</version>
        </dependency>

        <!-- Test Dependencies -->
        <dependency>
            <groupId>org.hl7.fhir.testcases</groupId>
            <artifactId>fhir-test-cases</artifactId>
            <version>${validator_test_case_version}</version>
            <scope>test</scope>
        </dependency>
<<<<<<< HEAD

        <dependency>
            <groupId>io.javalin</groupId>
            <artifactId>javalin</artifactId>
            <version>3.8.0</version>
        </dependency>
        <dependency>
            <groupId>org.slf4j</groupId>
            <artifactId>slf4j-simple</artifactId>
            <version>1.7.28</version>
        </dependency>

        <dependency>
            <groupId>com.fasterxml.jackson.core</groupId>
            <artifactId>jackson-databind</artifactId>
            <version>2.10.3</version>
        </dependency>
        <dependency>
            <groupId>org.thymeleaf</groupId>
            <artifactId>thymeleaf</artifactId>
            <version>3.0.9.RELEASE</version>
        </dependency>
        <dependency>
            <groupId>org.junit.jupiter</groupId>
            <artifactId>junit-jupiter</artifactId>
            <version>RELEASE</version>
            <scope>test</scope>
        </dependency>

        <!-- End to end -->
        <dependency>
            <groupId>org.seleniumhq.selenium</groupId>
            <artifactId>selenium-chrome-driver</artifactId>
            <version>3.141.59</version>
            <scope>test</scope>
        </dependency>
        <dependency>
            <groupId>io.github.bonigarcia</groupId>
            <artifactId>webdrivermanager</artifactId>
            <version>3.6.2</version>
            <scope>test</scope>
        </dependency>
=======
>>>>>>> 602e684b
    </dependencies>

    <build>
        <plugins>
            <plugin>
                <groupId>org.basepom.maven</groupId>
                <artifactId>duplicate-finder-maven-plugin</artifactId>
                <configuration>
                    <skip>true</skip>
                </configuration>
            </plugin>
        </plugins>
    </build>
</project><|MERGE_RESOLUTION|>--- conflicted
+++ resolved
@@ -142,7 +142,6 @@
             <version>${validator_test_case_version}</version>
             <scope>test</scope>
         </dependency>
-<<<<<<< HEAD
 
         <dependency>
             <groupId>io.javalin</groupId>
@@ -185,8 +184,6 @@
             <version>3.6.2</version>
             <scope>test</scope>
         </dependency>
-=======
->>>>>>> 602e684b
     </dependencies>
 
     <build>
