<project xmlns="http://maven.apache.org/POM/4.0.0" xmlns:xsi="http://www.w3.org/2001/XMLSchema-instance"
         xsi:schemaLocation="http://maven.apache.org/POM/4.0.0 http://maven.apache.org/xsd/maven-4.0.0.xsd">
    <modelVersion>4.0.0</modelVersion>

    <parent>
        <groupId>ca.uhn.hapi.fhir</groupId>
        <artifactId>org.hl7.fhir.core</artifactId>
        <version>4.2.17-SNAPSHOT</version>
        <relativePath>../pom.xml</relativePath>
    </parent>

    <artifactId>org.hl7.fhir.validation</artifactId>
    <packaging>bundle</packaging>

    <properties>
        <micronaut.version>1.3.4</micronaut.version>
    </properties>

    <dependencies>

        <!-- HAPI Dependencies -->
        <dependency>
            <groupId>ca.uhn.hapi.fhir</groupId>
            <artifactId>hapi-fhir-base</artifactId>
        </dependency>
        <dependency>
            <groupId>ca.uhn.hapi.fhir</groupId>
            <artifactId>org.hl7.fhir.utilities</artifactId>
        </dependency>

        <!-- FHIR Versions -->
        <dependency>
            <groupId>ca.uhn.hapi.fhir</groupId>
            <artifactId>org.hl7.fhir.dstu2</artifactId>
            <version>${project.version}</version>
        </dependency>
        <dependency>
            <groupId>ca.uhn.hapi.fhir</groupId>
            <artifactId>org.hl7.fhir.dstu2016may</artifactId>
            <version>${project.version}</version>
        </dependency>
        <dependency>
            <groupId>ca.uhn.hapi.fhir</groupId>
            <artifactId>org.hl7.fhir.dstu3</artifactId>
            <version>${project.version}</version>
        </dependency>
        <dependency>
            <groupId>ca.uhn.hapi.fhir</groupId>
            <artifactId>org.hl7.fhir.r4</artifactId>
            <version>${project.version}</version>
        </dependency>
        <dependency>
            <groupId>ca.uhn.hapi.fhir</groupId>
            <artifactId>org.hl7.fhir.convertors</artifactId>
            <version>${project.version}</version>
        </dependency>

        <!-- Validation resources (StructureDefinitions, ValueSets, etc.) -->
        <dependency>
            <groupId>ca.uhn.hapi.fhir</groupId>
            <artifactId>hapi-fhir-structures-r4</artifactId>
            <scope>test</scope>
        </dependency>
        <dependency>
            <groupId>ca.uhn.hapi.fhir</groupId>
            <artifactId>hapi-fhir-validation-resources-r4</artifactId>
            <scope>test</scope>
        </dependency>

        <!-- XML Parsers -->
        <dependency>
            <groupId>net.sf.saxon</groupId>
            <artifactId>Saxon-HE</artifactId>
        </dependency>
        <dependency>
            <groupId>xpp3</groupId>
            <artifactId>xpp3</artifactId>
        </dependency>
        <dependency>
            <groupId>xpp3</groupId>
            <artifactId>xpp3_xpath</artifactId>
        </dependency>

        <!-- JSON Schema -->
        <dependency>
            <groupId>org.everit.json</groupId>
            <artifactId>org.everit.json.schema</artifactId>
            <version>1.1.0</version>
            <scope>test</scope>
        </dependency>

        <dependency>
            <groupId>org.apache.commons</groupId>
            <artifactId>commons-compress</artifactId>
        </dependency>
        <dependency>
            <groupId>org.apache.httpcomponents</groupId>
            <artifactId>httpclient</artifactId>
        </dependency>
        <dependency>
            <groupId>org.fhir</groupId>
            <artifactId>ucum</artifactId>
            <version>1.0.2</version>
        </dependency>

<<<<<<< HEAD
=======
        <!-- CQL-to-ELM -->
        <dependency>
            <groupId>info.cqframework</groupId>
            <artifactId>cql</artifactId>
            <version>1.4.9-SNAPSHOT</version>
        </dependency>
        <dependency>
            <groupId>info.cqframework</groupId>
            <artifactId>model</artifactId>
            <version>1.4.9-SNAPSHOT</version>
        </dependency>
        <dependency>
            <groupId>info.cqframework</groupId>
            <artifactId>elm</artifactId>
            <version>1.4.9-SNAPSHOT</version>
        </dependency>
        <dependency>
            <groupId>info.cqframework</groupId>
            <artifactId>cql-to-elm</artifactId>
            <version>1.4.9-SNAPSHOT</version>
        </dependency>
        <dependency>
            <groupId>info.cqframework</groupId>
            <artifactId>quick</artifactId>
            <version>1.4.9-SNAPSHOT</version>
        </dependency>
        <dependency>
            <groupId>info.cqframework</groupId>
            <artifactId>qdm</artifactId>
            <version>1.4.9-SNAPSHOT</version>
        </dependency>

        <!-- Test Dependencies -->
>>>>>>> d935dac0
        <dependency>
            <groupId>io.javalin</groupId>
            <artifactId>javalin</artifactId>
            <version>3.8.0</version>
        </dependency>
        <dependency>
            <groupId>org.slf4j</groupId>
            <artifactId>slf4j-simple</artifactId>
            <version>1.7.28</version>
        </dependency>

        <dependency>
            <groupId>com.fasterxml.jackson.core</groupId>
            <artifactId>jackson-databind</artifactId>
            <version>2.10.3</version>
        </dependency>
        <dependency>
            <groupId>org.thymeleaf</groupId>
            <artifactId>thymeleaf</artifactId>
            <version>3.0.9.RELEASE</version>
        </dependency>

    </dependencies>

    <build>
        <plugins>
            <plugin>
                <groupId>org.basepom.maven</groupId>
                <artifactId>duplicate-finder-maven-plugin</artifactId>
                <configuration>
                    <skip>true</skip>
                </configuration>
            </plugin>
        </plugins>
    </build>

</project><|MERGE_RESOLUTION|>--- conflicted
+++ resolved
@@ -103,8 +103,6 @@
             <version>1.0.2</version>
         </dependency>
 
-<<<<<<< HEAD
-=======
         <!-- CQL-to-ELM -->
         <dependency>
             <groupId>info.cqframework</groupId>
@@ -138,7 +136,13 @@
         </dependency>
 
         <!-- Test Dependencies -->
->>>>>>> d935dac0
+        <dependency>
+            <groupId>org.hl7.fhir.testcases</groupId>
+            <artifactId>fhir-test-cases</artifactId>
+            <version>${validator_test_case_version}</version>
+            <scope>test</scope>
+        </dependency>
+
         <dependency>
             <groupId>io.javalin</groupId>
             <artifactId>javalin</artifactId>
