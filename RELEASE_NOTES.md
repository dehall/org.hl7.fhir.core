## Validator Changes

<<<<<<< HEAD
* Fix NPE validating StructureMap
* Improve error message about uri values
* Fix for wrong display when server returns error
* Slight improvement in performance
* Fix FHIRPath split function (parameter is not regex)
* Stop warning that Markdown autolinks need to be escaped
* Allow NPM package versions to have the form {id}#{url} for direct access to packages
=======
* no changes
>>>>>>> 44c1b435

## Other code changes

* no changes<|MERGE_RESOLUTION|>--- conflicted
+++ resolved
@@ -1,16 +1,6 @@
 ## Validator Changes
 
-<<<<<<< HEAD
-* Fix NPE validating StructureMap
-* Improve error message about uri values
-* Fix for wrong display when server returns error
-* Slight improvement in performance
-* Fix FHIRPath split function (parameter is not regex)
-* Stop warning that Markdown autolinks need to be escaped
-* Allow NPM package versions to have the form {id}#{url} for direct access to packages
-=======
 * no changes
->>>>>>> 44c1b435
 
 ## Other code changes
 
