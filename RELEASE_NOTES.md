--- conflicted
+++ resolved
@@ -25,8 +25,5 @@
 * Give kinder error message for missing param
 * Fix commonmark group and bump version (#1500)
 * Remove dep used for local testing
-<<<<<<< HEAD
-* Fix StringType element properties not being copied in various Address, HumanName convertors
-=======
 * Bump jackson & logback versions
->>>>>>> 82b4f987
+* Fix StringType element properties not being copied in various Address, HumanName convertors