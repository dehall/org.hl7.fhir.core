--- conflicted
+++ resolved
@@ -1,5 +1,2 @@
-<<<<<<< HEAD
 * Updating client logger to log both req and resp
-=======
-* Refactoring of converter loader and misc packages. 
->>>>>>> 20989776
+* Refactoring of converter loader and misc packages. 