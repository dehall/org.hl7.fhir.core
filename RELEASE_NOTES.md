--- conflicted
+++ resolved
@@ -4,10 +4,7 @@
 
 ## Other code changes
 
-<<<<<<< HEAD
 * update to latest FHIRPath for older versions 
 * clean up error handling when parsing structure maps
 * go-publish related changes
-=======
-* FTP Client upload and logging improvements
->>>>>>> f58b7acf
+* FTP Client upload and logging improvements