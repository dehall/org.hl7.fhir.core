## Validator Changes

* no changes

## Other code changes

<<<<<<< HEAD
* Refactoring package-list.json handling
* Upgrade code to latest R5 release (Snapshot 3)
* Fix bug with version patching loading package for the first time + fix bug determining spec reference
* Add Ids to profile spreadsheets
=======
* no changes
>>>>>>> 0e619971
<|MERGE_RESOLUTION|>--- conflicted
+++ resolved
@@ -1,14 +1,11 @@
 ## Validator Changes
 
-* no changes
+* Change Java minimum version from 8 to 11
+* Fix Error message missing parameter (very minor fix)
 
 ## Other code changes
 
-<<<<<<< HEAD
 * Refactoring package-list.json handling
 * Upgrade code to latest R5 release (Snapshot 3)
 * Fix bug with version patching loading package for the first time + fix bug determining spec reference
-* Add Ids to profile spreadsheets
-=======
-* no changes
->>>>>>> 0e619971
+* Add Ids to profile spreadsheets