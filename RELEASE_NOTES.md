--- conflicted
+++ resolved
@@ -5,11 +5,7 @@
 
 ## Other code changes
 
-<<<<<<< HEAD
 * Fix for FHIRPathEngine.funcReplaceMatches() incorrectly returning Boolean in DSTU2 & DSTU3
 * Fix NPE Processing missing markdown in definitions when generating snapshots 
 * add support for .matchesFull() and fix .matches() in FHIRPath
-* Fix core package identification when loading new R5 core packages
-=======
-* no changes
->>>>>>> 8f5db159
+* Fix core package identification when loading new R5 core packages