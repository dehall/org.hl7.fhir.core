--- conflicted
+++ resolved
@@ -1,8 +1,3 @@
-<<<<<<< HEAD
-* Removing IJ annotations
-
 Other changes:
 
-* Fix trailing slashes for JAVA_HOME tests
-=======
->>>>>>> 5d416f76
+* Fix trailing slashes for JAVA_HOME tests