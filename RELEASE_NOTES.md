--- conflicted
+++ resolved
@@ -1,15 +1,7 @@
-<<<<<<< HEAD
-## Validator Changes
-
-## Other code Changes
-
-* Change date/time rendering to allow provision of string format
-=======
 ## Validator Changes
 
 * no changes
 
 ## Other code changes
 
-* Use cached terminology server responses for unit and integration tests.
->>>>>>> 4c48d597
+* Use cached terminology server responses for unit and integration tests.