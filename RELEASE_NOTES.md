--- conflicted
+++ resolved
@@ -5,13 +5,4 @@
 
 ## Other code changes
 
-<<<<<<< HEAD
-* Inclusion of SAXON dependency for processing XSLT
-* Error message spacing correction
-* Basic FTPClient implementation
-* test NPE in markdown processing
-* go-publish support
-* Start implementing loading structure maps with validation
-=======
-* no changes
->>>>>>> c52777c4
+* no changes