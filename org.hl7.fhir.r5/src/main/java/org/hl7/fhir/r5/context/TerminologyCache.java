--- conflicted
+++ resolved
@@ -695,14 +695,7 @@
   }
 
   protected String hashJson(String s) {
-<<<<<<< HEAD
-//    s = StringUtils.remove(s, ' ');
-    s = StringUtils.remove(s, '\n');
-    s = StringUtils.remove(s, '\r');
-    return String.valueOf(s.hashCode());
-=======
     return String.valueOf(s.trim().hashCode());
->>>>>>> ba6aa542
   }
 
   // management
