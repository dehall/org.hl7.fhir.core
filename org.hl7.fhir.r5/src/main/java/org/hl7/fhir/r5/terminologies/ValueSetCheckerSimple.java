package org.hl7.fhir.r5.terminologies;

/*
  Copyright (c) 2011+, HL7, Inc.
  All rights reserved.

  Redistribution and use in source and binary forms, with or without modification, 
  are permitted provided that the following conditions are met:

 * Redistributions of source code must retain the above copyright notice, this 
     list of conditions and the following disclaimer.
 * Redistributions in binary form must reproduce the above copyright notice, 
     this list of conditions and the following disclaimer in the documentation 
     and/or other materials provided with the distribution.
 * Neither the name of HL7 nor the names of its contributors may be used to 
     endorse or promote products derived from this software without specific 
     prior written permission.

  THIS SOFTWARE IS PROVIDED BY THE COPYRIGHT HOLDERS AND CONTRIBUTORS "AS IS" AND 
  ANY EXPRESS OR IMPLIED WARRANTIES, INCLUDING, BUT NOT LIMITED TO, THE IMPLIED 
  WARRANTIES OF MERCHANTABILITY AND FITNESS FOR A PARTICULAR PURPOSE ARE DISCLAIMED. 
  IN NO EVENT SHALL THE COPYRIGHT HOLDER OR CONTRIBUTORS BE LIABLE FOR ANY DIRECT, 
  INDIRECT, INCIDENTAL, SPECIAL, EXEMPLARY, OR CONSEQUENTIAL DAMAGES (INCLUDING, BUT 
  NOT LIMITED TO, PROCUREMENT OF SUBSTITUTE GOODS OR SERVICES; LOSS OF USE, DATA, OR 
  PROFITS; OR BUSINESS INTERRUPTION) HOWEVER CAUSED AND ON ANY THEORY OF LIABILITY, 
  WHETHER IN CONTRACT, STRICT LIABILITY, OR TORT (INCLUDING NEGLIGENCE OR OTHERWISE) 
  ARISING IN ANY WAY OUT OF THE USE OF THIS SOFTWARE, EVEN IF ADVISED OF THE 
  POSSIBILITY OF SUCH DAMAGE.

 */



import java.util.ArrayList;
import java.util.HashMap;
import java.util.List;
import java.util.Map;

import org.hl7.fhir.exceptions.FHIRException;
import org.hl7.fhir.exceptions.NoTerminologyServiceException;
import org.hl7.fhir.r5.context.IWorkerContext;
import org.hl7.fhir.r5.context.IWorkerContext.ValidationResult;
import org.hl7.fhir.r5.model.CanonicalType;
import org.hl7.fhir.r5.model.CodeSystem;
import org.hl7.fhir.r5.model.CodeSystem.CodeSystemContentMode;
import org.hl7.fhir.r5.model.CodeSystem.ConceptDefinitionComponent;
import org.hl7.fhir.r5.model.CodeSystem.ConceptDefinitionDesignationComponent;
import org.hl7.fhir.r5.model.CodeableConcept;
import org.hl7.fhir.r5.model.Coding;
import org.hl7.fhir.r5.model.Enumerations.PublicationStatus;
import org.hl7.fhir.r5.model.UriType;
import org.hl7.fhir.r5.model.ValueSet;
import org.hl7.fhir.r5.model.ValueSet.ConceptReferenceComponent;
import org.hl7.fhir.r5.model.ValueSet.ConceptReferenceDesignationComponent;
import org.hl7.fhir.r5.model.ValueSet.ConceptSetComponent;
import org.hl7.fhir.r5.model.ValueSet.ConceptSetFilterComponent;
import org.hl7.fhir.r5.model.ValueSet.ValueSetExpansionContainsComponent;
import org.hl7.fhir.r5.terminologies.ValueSetExpander.TerminologyServiceErrorClass;
import org.hl7.fhir.r5.utils.ToolingExtensions;
import org.hl7.fhir.r5.utils.validation.ValidationContextCarrier;
import org.hl7.fhir.r5.utils.validation.ValidationContextCarrier.ValidationContextResourceProxy;
import org.hl7.fhir.utilities.CommaSeparatedStringBuilder;
import org.hl7.fhir.utilities.Utilities;
import org.hl7.fhir.utilities.i18n.I18nConstants;
import org.hl7.fhir.utilities.validation.ValidationMessage.IssueSeverity;
import org.hl7.fhir.utilities.validation.ValidationOptions;
import org.hl7.fhir.utilities.validation.ValidationOptions.ValueSetMode;

public class ValueSetCheckerSimple extends ValueSetWorker implements ValueSetChecker {

  private ValueSet valueset;
  private IWorkerContext context;
  private Map<String, ValueSetCheckerSimple> inner = new HashMap<>();
  private ValidationOptions options;
  private ValidationContextCarrier localContext;
  private List<CodeSystem> localSystems = new ArrayList<>();

  public ValueSetCheckerSimple(ValidationOptions options, ValueSet source, IWorkerContext context) {
    this.valueset = source;
    this.context = context;
    this.options = options;
  }
  
  public ValueSetCheckerSimple(ValidationOptions options, ValueSet source, IWorkerContext context, ValidationContextCarrier ctxt) {
    this.valueset = source;
    this.context = context;
    this.options = options;
    this.localContext = ctxt;
    analyseValueSet();
  }

  private void analyseValueSet() {
    if (localContext != null) {
      if (valueset != null) {
        for (ConceptSetComponent i : valueset.getCompose().getInclude()) {
          analyseComponent(i);
        }
        for (ConceptSetComponent i : valueset.getCompose().getExclude()) {
          analyseComponent(i);
        }
      }
    }
  }

  private void analyseComponent(ConceptSetComponent i) {
    if (i.getSystemElement().hasExtension(ToolingExtensions.EXT_VALUESET_SYSTEM)) {
      String ref = i.getSystemElement().getExtensionString(ToolingExtensions.EXT_VALUESET_SYSTEM);
      if (ref.startsWith("#")) {
        String id = ref.substring(1);
        for (ValidationContextResourceProxy t : localContext.getResources()) {
          CodeSystem cs = (CodeSystem) t.loadContainedResource(id, CodeSystem.class);
          if (cs != null) {
            localSystems.add(cs);
          }
        }
      } else {        
        throw new Error("Not done yet #2: "+ref);
      }
    }    
  }

  public ValidationResult validateCode(CodeableConcept code) throws FHIRException {
    // first, we validate the codings themselves
    List<String> errors = new ArrayList<String>();
    List<String> warnings = new ArrayList<String>();
    if (options.getValueSetMode() != ValueSetMode.CHECK_MEMERSHIP_ONLY) {
      for (Coding c : code.getCoding()) {
        if (!c.hasSystem()) {
          warnings.add(context.formatMessage(I18nConstants.CODING_HAS_NO_SYSTEM__CANNOT_VALIDATE));
        }
        CodeSystem cs = resolveCodeSystem(c.getSystem());
        ValidationResult res = null;
        if (cs == null || cs.getContent() != CodeSystemContentMode.COMPLETE) {
          res = context.validateCode(options.noClient(), c, null);
        } else {
          res = validateCode(c, cs);
        }
        if (!res.isOk()) {
          errors.add(res.getMessage());
        } else if (res.getMessage() != null) {
          warnings.add(res.getMessage());
        }
      }
    }
    if (valueset != null && options.getValueSetMode() != ValueSetMode.NO_MEMBERSHIP_CHECK) {
      Boolean result = false;
      for (Coding c : code.getCoding()) {
        Boolean ok = codeInValueSet(c.getSystem(), c.getCode(), warnings);
        if (ok == null && result == false) {
          result = null;
        } else if (ok) {
          result = true;
        }
      }
      if (result == null) {
        warnings.add(0, context.formatMessage(I18nConstants.UNABLE_TO_CHECK_IF_THE_PROVIDED_CODES_ARE_IN_THE_VALUE_SET_, valueset.getUrl()));        
      } else if (!result) {
        errors.add(0, context.formatMessage(I18nConstants.NONE_OF_THE_PROVIDED_CODES_ARE_IN_THE_VALUE_SET_, valueset.getUrl()));
      }
    }
    if (errors.size() > 0) {
      return new ValidationResult(IssueSeverity.ERROR, errors.toString());
    } else if (warnings.size() > 0) {
      return new ValidationResult(IssueSeverity.WARNING, warnings.toString());
    } else { 
      return new ValidationResult(IssueSeverity.INFORMATION, null);
    }
  }

  public CodeSystem resolveCodeSystem(String system) {
    for (CodeSystem t : localSystems) {
      if (t.getUrl().equals(system)) {
        return t;
      }
    }
    CodeSystem cs = context.fetchCodeSystem(system);
    if (cs == null) {
      cs = findSpecialCodeSystem(system);
    }
    return cs;
  }

  public ValidationResult validateCode(Coding code) throws FHIRException {
    String warningMessage = null;
    // first, we validate the concept itself

    ValidationResult res = null;
    boolean inExpansion = false;
    boolean inInclude = false;
    String system = code.hasSystem() ? code.getSystem() : getValueSetSystemOrNull();
    if (options.getValueSetMode() != ValueSetMode.CHECK_MEMERSHIP_ONLY) {
      if (system == null && !code.hasDisplay()) { // dealing with just a plain code (enum)
        system = systemForCodeInValueSet(code.getCode());
      }
      if (!code.hasSystem()) {
        if (options.isGuessSystem() && system == null && Utilities.isAbsoluteUrl(code.getCode())) {
          system = "urn:ietf:rfc:3986"; // this arises when using URIs bound to value sets
        }
        code.setSystem(system);
      }
      inExpansion = checkExpansion(code);
      inInclude = checkInclude(code);
<<<<<<< HEAD
      CodeSystem cs = context.fetchCodeSystem(system);
      if (cs == null) {
        cs = findSpecialCodeSystem(system);
      }
      System.out.print("");
=======
      CodeSystem cs = resolveCodeSystem(system);
>>>>>>> d9d1c5af
      if (cs == null) {
        warningMessage = "Unable to resolve system "+system;
        if (!inExpansion) {
          if (valueset != null && valueset.hasExpansion()) {
            return new ValidationResult(IssueSeverity.ERROR, context.formatMessage(I18nConstants.CODESYSTEM_CS_UNK_EXPANSION, valueset.getUrl(), code.getCode().toString(), code.getSystem()));
          } else {
            throw new FHIRException(warningMessage);
          }
        }
      }
      if (cs != null && cs.hasSupplements()) {
        return new ValidationResult(IssueSeverity.ERROR, context.formatMessage(I18nConstants.CODESYSTEM_CS_NO_SUPPLEMENT, cs.getUrl()));        
      }
      if (cs!=null && cs.getContent() != CodeSystemContentMode.COMPLETE) {
        warningMessage = "Resolved system "+system+", but the definition is not complete";
        if (!inExpansion && cs.getContent() != CodeSystemContentMode.FRAGMENT) { // we're going to give it a go if it's a fragment
          throw new FHIRException(warningMessage);
        }
      }

      if (cs != null /*&& (cs.getContent() == CodeSystemContentMode.COMPLETE || cs.getContent() == CodeSystemContentMode.FRAGMENT)*/) {
        if (!(cs.getContent() == CodeSystemContentMode.COMPLETE || cs.getContent() == CodeSystemContentMode.FRAGMENT)) {
          // we can't validate that here. 
          throw new FHIRException("Unable to evaluate based on empty code system");
        }
        res = validateCode(code, cs);
      } else if (cs == null && valueset.hasExpansion() && inExpansion) {
        // we just take the value set as face value then
        res = new ValidationResult(system, new ConceptDefinitionComponent().setCode(code.getCode()).setDisplay(code.getDisplay()));
      } else {
        // well, we didn't find a code system - try the expansion? 
        // disabled waiting for discussion
        throw new FHIRException("No try the server");
      }
    } else {
      inExpansion = checkExpansion(code);
      inInclude = checkInclude(code);
    }

    List<String> warnings = new ArrayList<>();
    
    // then, if we have a value set, we check it's in the value set
    if (valueset != null && options.getValueSetMode() != ValueSetMode.NO_MEMBERSHIP_CHECK) {
      if ((res==null || res.isOk())) { 
        Boolean ok = codeInValueSet(system, code.getCode(), warnings);
        if (ok == null || !ok) {
          if (res == null) {
            res = new ValidationResult((IssueSeverity) null, null);
          }
          if (!inExpansion && !inInclude) {
            res.setMessage("Not in value set "+valueset.getUrl()).setSeverity(IssueSeverity.ERROR);
          } else if (warningMessage!=null) {
            res = new ValidationResult(IssueSeverity.WARNING, context.formatMessage(I18nConstants.CODE_FOUND_IN_EXPANSION_HOWEVER_, warningMessage));
          } else if (inExpansion) {
            res.setMessage("Code found in expansion, however: " + res.getMessage());
          } else if (inInclude) {
            res.setMessage("Code found in include, however: " + res.getMessage());
          }
        }
      }
    }
    return res;
  }

  private boolean checkInclude(Coding code) {
    if (valueset == null || code.getSystem() == null || code.getCode() == null) {
      return false;
    }
    for (ConceptSetComponent inc : valueset.getCompose().getExclude()) {
      if (inc.hasSystem() && inc.getSystem().equals(code.getSystem())) {
        for (ConceptReferenceComponent cc : inc.getConcept()) {
          if (cc.hasCode() && cc.getCode().equals(code.getCode())) {
            return false;
          }
        }
      }
    }
    for (ConceptSetComponent inc : valueset.getCompose().getInclude()) {
      if (inc.hasSystem() && inc.getSystem().equals(code.getSystem())) {
        for (ConceptReferenceComponent cc : inc.getConcept()) {
          if (cc.hasCode() && cc.getCode().equals(code.getCode())) {
            return true;
          }
        }
      }
    }
    return false;
  }

  private CodeSystem findSpecialCodeSystem(String system) {
    if ("urn:ietf:rfc:3986".equals(system)) {
      CodeSystem cs = new CodeSystem();
      cs.setUrl(system);
      cs.setUserData("tx.cs.special", new URICodeSystem());
      cs.setContent(CodeSystemContentMode.COMPLETE);
      return cs; 
    }
    return null;
  }

  private ValidationResult findCodeInExpansion(Coding code) {
    if (valueset==null || !valueset.hasExpansion())
      return null;
    return findCodeInExpansion(code, valueset.getExpansion().getContains());
  }

  private ValidationResult findCodeInExpansion(Coding code, List<ValueSetExpansionContainsComponent> contains) {
    for (ValueSetExpansionContainsComponent containsComponent: contains) {
      if (containsComponent.getSystem().equals(code.getSystem()) && containsComponent.getCode().equals(code.getCode())) {
        ConceptDefinitionComponent ccd = new ConceptDefinitionComponent();
        ccd.setCode(containsComponent.getCode());
        ccd.setDisplay(containsComponent.getDisplay());
        ValidationResult res = new ValidationResult(code.getSystem(), ccd);
        return res;
      }
      if (containsComponent.hasContains()) {
        ValidationResult res = findCodeInExpansion(code, containsComponent.getContains());
        if (res != null) {
          return res;
        }
      }
    }
    return null;
  }

  private boolean checkExpansion(Coding code) {
    if (valueset==null || !valueset.hasExpansion()) {
      return false;
    }
    return checkExpansion(code, valueset.getExpansion().getContains());
  }

  private boolean checkExpansion(Coding code, List<ValueSetExpansionContainsComponent> contains) {
    for (ValueSetExpansionContainsComponent containsComponent: contains) {
      if (containsComponent.getSystem().equals(code.getSystem()) && containsComponent.getCode().equals(code.getCode())) {
        return true;
      }
      if (containsComponent.hasContains() && checkExpansion(code, containsComponent.getContains())) {
        return true;
      }
    }
    return false;
  }

  private ValidationResult validateCode(Coding code, CodeSystem cs) {
    ConceptDefinitionComponent cc = cs.hasUserData("tx.cs.special") ? ((SpecialCodeSystem) cs.getUserData("tx.cs.special")).findConcept(code) : findCodeInConcept(cs.getConcept(), code.getCode());
    if (cc == null) {
      if (cs.getContent() == CodeSystemContentMode.FRAGMENT) {
        return new ValidationResult(IssueSeverity.WARNING, context.formatMessage(I18nConstants.UNKNOWN_CODE__IN_FRAGMENT, gen(code), cs.getUrl()));        
      } else {
        return new ValidationResult(IssueSeverity.ERROR, context.formatMessage(I18nConstants.UNKNOWN_CODE__IN_, gen(code), cs.getUrl()));
      }
    }
    if (code.getDisplay() == null) {
      return new ValidationResult(code.getSystem(), cc);
    }
    CommaSeparatedStringBuilder b = new CommaSeparatedStringBuilder();
    if (cc.hasDisplay()) {
      b.append(cc.getDisplay());
      if (code.getDisplay().equalsIgnoreCase(cc.getDisplay())) {
        return new ValidationResult(code.getSystem(), cc);
      }
    }
    for (ConceptDefinitionDesignationComponent ds : cc.getDesignation()) {
      b.append(ds.getValue());
      if (code.getDisplay().equalsIgnoreCase(ds.getValue())) {
        return new ValidationResult(code.getSystem(), cc);
      }
    }
    // also check to see if the value set has another display
    ConceptReferenceComponent vs = findValueSetRef(code.getSystem(), code.getCode());
    if (vs != null && (vs.hasDisplay() ||vs.hasDesignation())) {
      if (vs.hasDisplay()) {
        b.append(vs.getDisplay());
        if (code.getDisplay().equalsIgnoreCase(vs.getDisplay())) {
          return new ValidationResult(code.getSystem(), cc);
        }
      }
      for (ConceptReferenceDesignationComponent ds : vs.getDesignation()) {
        b.append(ds.getValue());
        if (code.getDisplay().equalsIgnoreCase(ds.getValue())) {
          return new ValidationResult(code.getSystem(), cc);
        }
      }
    }
    return new ValidationResult(IssueSeverity.WARNING, context.formatMessage(I18nConstants.DISPLAY_NAME_FOR__SHOULD_BE_ONE_OF__INSTEAD_OF_, code.getSystem(), code.getCode(), b.toString(), code.getDisplay()), code.getSystem(), cc);
  }

  private ConceptReferenceComponent findValueSetRef(String system, String code) {
    if (valueset == null)
      return null;
    // if it has an expansion
    for (ValueSetExpansionContainsComponent exp : valueset.getExpansion().getContains()) {
      if (system.equals(exp.getSystem()) && code.equals(exp.getCode())) {
        ConceptReferenceComponent cc = new ConceptReferenceComponent();
        cc.setDisplay(exp.getDisplay());
        cc.setDesignation(exp.getDesignation());
        return cc;
      }
    }
    for (ConceptSetComponent inc : valueset.getCompose().getInclude()) {
      if (system.equals(inc.getSystem())) {
        for (ConceptReferenceComponent cc : inc.getConcept()) {
          if (cc.getCode().equals(code)) {
            return cc;
          }
        }
      }
      for (CanonicalType url : inc.getValueSet()) {
        ConceptReferenceComponent cc = getVs(url.asStringValue()).findValueSetRef(system, code);
        if (cc != null) {
          return cc;
        }
      }
    }
    return null;
  }

  private String gen(Coding code) {
    if (code.hasSystem()) {
      return code.getSystem()+"#"+code.getCode();
    } else {
      return null;
    }
  }

  private String getValueSetSystem() throws FHIRException {
    if (valueset == null) {
      throw new FHIRException(context.formatMessage(I18nConstants.UNABLE_TO_RESOLVE_SYSTEM__NO_VALUE_SET));
    }
    if (valueset.getCompose().getInclude().size() == 0) {
      if (!valueset.hasExpansion() || valueset.getExpansion().getContains().size() == 0) {
        throw new FHIRException(context.formatMessage(I18nConstants.UNABLE_TO_RESOLVE_SYSTEM__VALUE_SET_HAS_NO_INCLUDES_OR_EXPANSION));
      } else {
        String cs = valueset.getExpansion().getContains().get(0).getSystem();
        if (cs != null && checkSystem(valueset.getExpansion().getContains(), cs)) {
          return cs;
        } else {
          throw new FHIRException(context.formatMessage(I18nConstants.UNABLE_TO_RESOLVE_SYSTEM__VALUE_SET_EXPANSION_HAS_MULTIPLE_SYSTEMS));
        }
      }
    }
    for (ConceptSetComponent inc : valueset.getCompose().getInclude()) {
      if (inc.hasValueSet()) {
        throw new FHIRException(context.formatMessage(I18nConstants.UNABLE_TO_RESOLVE_SYSTEM__VALUE_SET_HAS_IMPORTS));
      }
      if (!inc.hasSystem()) {
        throw new FHIRException(context.formatMessage(I18nConstants.UNABLE_TO_RESOLVE_SYSTEM__VALUE_SET_HAS_INCLUDE_WITH_NO_SYSTEM));
      }
    }
    if (valueset.getCompose().getInclude().size() == 1) {
      return valueset.getCompose().getInclude().get(0).getSystem();
    }

    return null;
  }

  private String getValueSetSystemOrNull() throws FHIRException {
    if (valueset == null) {
      return null;
    }
    if (valueset.getCompose().getInclude().size() == 0) {
      if (!valueset.hasExpansion() || valueset.getExpansion().getContains().size() == 0) {
        return null;
      } else {
        String cs = valueset.getExpansion().getContains().get(0).getSystem();
        if (cs != null && checkSystem(valueset.getExpansion().getContains(), cs)) {
          return cs;
        } else {
          return null;
        }
      }
    }
    for (ConceptSetComponent inc : valueset.getCompose().getInclude()) {
      if (inc.hasValueSet()) {
        return null;
      }
      if (!inc.hasSystem()) {
        return null;
      }
    }
    if (valueset.getCompose().getInclude().size() == 1) {
      return valueset.getCompose().getInclude().get(0).getSystem();
    }

    return null;
  }

  /*
   * Check that all system values within an expansion correspond to the specified system value
   */
  private boolean checkSystem(List<ValueSetExpansionContainsComponent> containsList, String system) {
    for (ValueSetExpansionContainsComponent contains : containsList) {
      if (!contains.getSystem().equals(system) || (contains.hasContains() && !checkSystem(contains.getContains(), system))) {
        return false;
      }
    }
    return true;
  }

  private ConceptDefinitionComponent findCodeInConcept(ConceptDefinitionComponent concept, String code) {
    if (code.equals(concept.getCode())) {
      return concept;
    }
    ConceptDefinitionComponent cc = findCodeInConcept(concept.getConcept(), code);
    if (cc != null) {
      return cc;
    }
    if (concept.hasUserData(CodeSystemUtilities.USER_DATA_CROSS_LINK)) {
      List<ConceptDefinitionComponent> children = (List<ConceptDefinitionComponent>) concept.getUserData(CodeSystemUtilities.USER_DATA_CROSS_LINK);
      for (ConceptDefinitionComponent c : children) {
        cc = findCodeInConcept(c, code);
        if (cc != null) {
          return cc;
        }
      }
    }
    return null;
  }
  
  private ConceptDefinitionComponent findCodeInConcept(List<ConceptDefinitionComponent> concept, String code) {
    for (ConceptDefinitionComponent cc : concept) {
      if (code.equals(cc.getCode())) {
        return cc;
      }
      ConceptDefinitionComponent c = findCodeInConcept(cc, code);
      if (c != null) {
        return c;
      }
    }
    return null;
  }


  private String systemForCodeInValueSet(String code) {
    String sys = null;
    if (valueset.hasCompose()) {
      if (valueset.getCompose().hasExclude()) {
        return null;
      }
      for (ConceptSetComponent vsi : valueset.getCompose().getInclude()) {
        if (vsi.hasValueSet()) {
          return null;
        }
        if (!vsi.hasSystem()) { 
          return null;
        }
        if (vsi.hasFilter()) {
          return null;
        }
        CodeSystem cs = resolveCodeSystem(vsi.getSystem());
        if (cs == null) {
          return null;
        }
        if (vsi.hasConcept()) {
          for (ConceptReferenceComponent cc : vsi.getConcept()) {
            boolean match = cs.getCaseSensitive() ? cc.getCode().equals(code) : cc.getCode().equalsIgnoreCase(code);
            if (match) {
              if (sys == null) {
                sys = vsi.getSystem();
              } else if (!sys.equals(vsi.getSystem())) {
                return null;
              }
            }
          }
        } else {
          ConceptDefinitionComponent cc = findCodeInConcept(cs.getConcept(), code);
          if (cc != null) {
            if (sys == null) {
              sys = vsi.getSystem();
            } else if (!sys.equals(vsi.getSystem())) {
              return null;
            }
          }
        }
      }
    } else if (valueset.hasExpansion()) {
      // Retrieve a list of all systems associated with this code in the expansion
      List<String> systems = new ArrayList<String>();
      checkSystems(valueset.getExpansion().getContains(), code, systems);
      if (systems.size()==1)
        sys = systems.get(0);
    }

    return sys;  
  }

  /*
   * Recursively go through all codes in the expansion and for any coding that matches the specified code, add the system for that coding
   * to the passed list. 
   */
  private void checkSystems(List<ValueSetExpansionContainsComponent> contains, String code, List<String> systems) {
    for (ValueSetExpansionContainsComponent c: contains) {
      if (c.getCode().equals(code)) {
        if (!systems.contains(c.getSystem()))
          systems.add(c.getSystem());
      }
      if (c.hasContains())
        checkSystems(c.getContains(), code, systems);
    }
  }
  
  @Override
  public Boolean codeInValueSet(String system, String code, List<String> warnings) throws FHIRException {
    if (valueset == null) {
      return false;
    }
    Boolean result = false;
      
    if (valueset.hasExpansion()) {
      return checkExpansion(new Coding(system, code, null));
    } else if (valueset.hasCompose()) {
      for (ConceptSetComponent vsi : valueset.getCompose().getInclude()) {
        Boolean ok = inComponent(vsi, system, code, valueset.getCompose().getInclude().size() == 1, warnings);
        if (ok == null && result == false) {
          result = null;
        } else if (ok) {
          result = true;
          break;
        }
      }
      for (ConceptSetComponent vsi : valueset.getCompose().getExclude()) {
        Boolean nok = inComponent(vsi, system, code, valueset.getCompose().getInclude().size() == 1, warnings);
        if (nok == null && result == false) {
          result = null;
        } else if (nok != null && nok) {
          result = false;
        }
      }
    } 

    return result;
  }

  private Boolean inComponent(ConceptSetComponent vsi, String system, String code, boolean only, List<String> warnings) throws FHIRException {
    for (UriType uri : vsi.getValueSet()) {
      if (inImport(uri.getValue(), system, code)) {
        return true;
      }
    }

    if (!vsi.hasSystem()) {
      return false;
    }
    if (only && system == null) {
      // whether we know the system or not, we'll accept the stated codes at face value
      for (ConceptReferenceComponent cc : vsi.getConcept()) {
        if (cc.getCode().equals(code)) {
          return true;
        }
      }
    }

    if (!system.equals(vsi.getSystem()))
      return false;
    // ok, we need the code system
    CodeSystem cs = resolveCodeSystem(system);
    if (cs == null || (cs.getContent() != CodeSystemContentMode.COMPLETE && cs.getContent() != CodeSystemContentMode.FRAGMENT)) {
      // make up a transient value set with
      ValueSet vs = new ValueSet();
      vs.setStatus(PublicationStatus.ACTIVE);
      vs.setUrl(Utilities.makeUuidUrn());
      vs.getCompose().addInclude(vsi);
      ValidationResult res = context.validateCode(options.noClient(), new Coding(system, code, null), vs);
      if (res.getErrorClass() == TerminologyServiceErrorClass.UNKNOWN || res.getErrorClass() == TerminologyServiceErrorClass.CODESYSTEM_UNSUPPORTED || res.getErrorClass() == TerminologyServiceErrorClass.VALUESET_UNSUPPORTED) {
        if (warnings != null && res.getErrorClass() == TerminologyServiceErrorClass.CODESYSTEM_UNSUPPORTED) {
          warnings.add(context.formatMessage(I18nConstants.TERMINOLOGY_TX_SYSTEM_NOTKNOWN, system));
        }
        return null;
      }
      if (res.getErrorClass() == TerminologyServiceErrorClass.NOSERVICE) {
        throw new NoTerminologyServiceException();
      }
      return res.isOk();
    } else {
      if (vsi.hasFilter()) {
        boolean ok = true;
        for (ConceptSetFilterComponent f : vsi.getFilter()) {
          if (!codeInFilter(cs, system, f, code)) {
            ok = false;
            break;
          }
        }
        return ok;
      }

      List<ConceptDefinitionComponent> list = cs.getConcept();
      boolean ok = validateCodeInConceptList(code, cs, list);
      if (ok && vsi.hasConcept()) {
        for (ConceptReferenceComponent cc : vsi.getConcept()) {
          if (cc.getCode().equals(code)) { 
            return true;
          }
        }
        return false;
      } else {
        return ok;
      }
    }
  }

  private boolean codeInFilter(CodeSystem cs, String system, ConceptSetFilterComponent f, String code) throws FHIRException {
    if ("concept".equals(f.getProperty()))
      return codeInConceptFilter(cs, f, code);
    else {
      System.out.println("todo: handle filters with property = "+f.getProperty()); 
      throw new FHIRException(context.formatMessage(I18nConstants.UNABLE_TO_HANDLE_SYSTEM__FILTER_WITH_PROPERTY__, cs.getUrl(), f.getProperty()));
    }
  }

  private boolean codeInConceptFilter(CodeSystem cs, ConceptSetFilterComponent f, String code) throws FHIRException {
    switch (f.getOp()) {
    case ISA: return codeInConceptIsAFilter(cs, f, code, false);
    case ISNOTA: return !codeInConceptIsAFilter(cs, f, code, false);
    case DESCENDENTOF: return codeInConceptIsAFilter(cs, f, code, true); 
    default:
      System.out.println("todo: handle concept filters with op = "+f.getOp()); 
      throw new FHIRException(context.formatMessage(I18nConstants.UNABLE_TO_HANDLE_SYSTEM__CONCEPT_FILTER_WITH_OP__, cs.getUrl(), f.getOp()));
    }
  }

  private boolean codeInConceptIsAFilter(CodeSystem cs, ConceptSetFilterComponent f, String code, boolean rootOnly) {
    if (!rootOnly && code.equals(f.getProperty())) {
      return true;
    }
    ConceptDefinitionComponent cc = findCodeInConcept(cs.getConcept(), f.getValue());
    if (cc == null) {
      return false;
    }
    cc = findCodeInConcept(cc, code);
    return cc != null;
  }

  public boolean validateCodeInConceptList(String code, CodeSystem def, List<ConceptDefinitionComponent> list) {
    if (def.getCaseSensitive()) {
      for (ConceptDefinitionComponent cc : list) {
        if (cc.getCode().equals(code)) { 
          return true;
        }
        if (cc.hasConcept() && validateCodeInConceptList(code, def, cc.getConcept())) {
          return true;
        }
      }
    } else {
      for (ConceptDefinitionComponent cc : list) {
        if (cc.getCode().equalsIgnoreCase(code)) { 
          return true;
        }
        if (cc.hasConcept() && validateCodeInConceptList(code, def, cc.getConcept())) {
          return true;
        }
      }
    }
    return false;
  }

  private ValueSetCheckerSimple getVs(String url) {
    if (inner.containsKey(url)) {
      return inner.get(url);
    }
    ValueSet vs = context.fetchResource(ValueSet.class, url);
    ValueSetCheckerSimple vsc = new ValueSetCheckerSimple(options, vs, context, localContext);
    inner.put(url, vsc);
    return vsc;
  }

  private boolean inImport(String uri, String system, String code) throws FHIRException {
    ValueSetCheckerSimple vs = getVs(uri);
    if (vs == null) {
      return false;
    } else {
      Boolean ok = vs.codeInValueSet(system, code, null);
      return ok != null && ok;
    }
  }

}<|MERGE_RESOLUTION|>--- conflicted
+++ resolved
@@ -200,15 +200,7 @@
       }
       inExpansion = checkExpansion(code);
       inInclude = checkInclude(code);
-<<<<<<< HEAD
-      CodeSystem cs = context.fetchCodeSystem(system);
-      if (cs == null) {
-        cs = findSpecialCodeSystem(system);
-      }
-      System.out.print("");
-=======
       CodeSystem cs = resolveCodeSystem(system);
->>>>>>> d9d1c5af
       if (cs == null) {
         warningMessage = "Unable to resolve system "+system;
         if (!inExpansion) {
