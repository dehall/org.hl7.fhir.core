package org.hl7.fhir.r5.terminologies.client;

/*
  Copyright (c) 2011+, HL7, Inc.
  All rights reserved.
  
  Redistribution and use in source and binary forms, with or without modification, 
  are permitted provided that the following conditions are met:
    
   * Redistributions of source code must retain the above copyright notice, this 
     list of conditions and the following disclaimer.
   * Redistributions in binary form must reproduce the above copyright notice, 
     this list of conditions and the following disclaimer in the documentation 
     and/or other materials provided with the distribution.
   * Neither the name of HL7 nor the names of its contributors may be used to 
     endorse or promote products derived from this software without specific 
     prior written permission.
  
  THIS SOFTWARE IS PROVIDED BY THE COPYRIGHT HOLDERS AND CONTRIBUTORS "AS IS" AND 
  ANY EXPRESS OR IMPLIED WARRANTIES, INCLUDING, BUT NOT LIMITED TO, THE IMPLIED 
  WARRANTIES OF MERCHANTABILITY AND FITNESS FOR A PARTICULAR PURPOSE ARE DISCLAIMED. 
  IN NO EVENT SHALL THE COPYRIGHT HOLDER OR CONTRIBUTORS BE LIABLE FOR ANY DIRECT, 
  INDIRECT, INCIDENTAL, SPECIAL, EXEMPLARY, OR CONSEQUENTIAL DAMAGES (INCLUDING, BUT 
  NOT LIMITED TO, PROCUREMENT OF SUBSTITUTE GOODS OR SERVICES; LOSS OF USE, DATA, OR 
  PROFITS; OR BUSINESS INTERRUPTION) HOWEVER CAUSED AND ON ANY THEORY OF LIABILITY, 
  WHETHER IN CONTRACT, STRICT LIABILITY, OR TORT (INCLUDING NEGLIGENCE OR OTHERWISE) 
  ARISING IN ANY WAY OUT OF THE USE OF THIS SOFTWARE, EVEN IF ADVISED OF THE 
  POSSIBILITY OF SUCH DAMAGE.
  
 */


import org.hl7.fhir.exceptions.FHIRException;
import org.hl7.fhir.r5.model.*;
import org.hl7.fhir.r5.model.Enumerations.FHIRVersion;
import org.hl7.fhir.r5.utils.client.network.ClientHeaders;
import org.hl7.fhir.utilities.FhirPublication;
import org.hl7.fhir.utilities.ToolingClientLogger;

import java.util.EnumSet;
import java.util.Map;

public interface ITerminologyClient {

  EnumSet<FhirPublication> supportableVersions();
  void setAllowedVersions(EnumSet<FhirPublication> versions);
  EnumSet<FhirPublication> getAllowedVersions();
  FhirPublication getActualVersion();
  
  String getId();
  String getAddress();
  String getServerVersion();
  TerminologyCapabilities getTerminologyCapabilities() throws FHIRException;
  ValueSet expandValueset(ValueSet vs, Parameters p, Map<String, String> params) throws FHIRException;
  Parameters validateCS(Parameters pin) throws FHIRException;
  Parameters validateVS(Parameters pin) throws FHIRException;
  ITerminologyClient setTimeout(int i) throws FHIRException;
  ITerminologyClient setLogger(ToolingClientLogger txLog) throws FHIRException;
  int getRetryCount() throws FHIRException;
  ITerminologyClient setRetryCount(int retryCount) throws FHIRException;
  CapabilityStatement getCapabilitiesStatementQuick() throws FHIRException;
  Parameters lookupCode(Map<String, String> params) throws FHIRException;
  Bundle validateBatch(Bundle batch);
  CanonicalResource read(String type, String id);
  ClientHeaders getClientHeaders();
  ITerminologyClient setClientHeaders(ClientHeaders clientHeaders);
  ITerminologyClient setUserAgent(String userAgent);
<<<<<<< HEAD
  ITerminologyClient setLanguage(String lang);
=======
  String getUserAgent();
>>>>>>> f868e866
}<|MERGE_RESOLUTION|>--- conflicted
+++ resolved
@@ -65,9 +65,6 @@
   ClientHeaders getClientHeaders();
   ITerminologyClient setClientHeaders(ClientHeaders clientHeaders);
   ITerminologyClient setUserAgent(String userAgent);
-<<<<<<< HEAD
   ITerminologyClient setLanguage(String lang);
-=======
   String getUserAgent();
->>>>>>> f868e866
 }