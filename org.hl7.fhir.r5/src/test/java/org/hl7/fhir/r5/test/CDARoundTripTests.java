--- conflicted
+++ resolved
@@ -1,203 +1,200 @@
-package org.hl7.fhir.r5.test;
-
-import java.io.IOException;
-
-import org.hl7.fhir.r5.context.SimpleWorkerContext;
-import org.hl7.fhir.r5.elementmodel.Element;
-import org.hl7.fhir.r5.elementmodel.Manager;
-import org.hl7.fhir.r5.elementmodel.Manager.FhirFormat;
-import org.hl7.fhir.r5.model.StructureDefinition;
-import org.hl7.fhir.r5.test.utils.TestingUtilities;
-import org.hl7.fhir.r5.utils.FHIRPathEngine;
-import org.hl7.fhir.utilities.cache.PackageCacheManager;
-import org.hl7.fhir.utilities.cache.ToolsVersion;
-import org.junit.jupiter.api.Assertions;
-import org.junit.jupiter.api.BeforeAll;
-import org.junit.jupiter.api.Disabled;
-import org.junit.jupiter.api.Test;
-
-public class CDARoundTripTests {
-
-//  private SimpleWorkerContext context;
-// old-test  private FHIRPathEngine fp;
-
-  @BeforeAll
-  public static void setUp() throws Exception {
-// old-test     context = new SimpleWorkerContext();
-// old-test     PackageCacheManager pcm = new PackageCacheManager(true, ToolsVersion.TOOLS_VERSION);
-// old-test     context.loadFromPackage(pcm.loadPackage("hl7.fhir.core", "dev"), null, "StructureDefinition");
-// old-test     context.loadFromPackage(pcm.loadPackage("hl7.fhir.cda", "dev"), null, "StructureDefinition");
-// old-test     fp = new FHIRPathEngine(context);
-  }
-
-// old-test    
-//  @Test
-//  public void testCDA() throws FHIRFormatError, DefinitionException, FileNotFoundException, IOException, FHIRException {
-//    try {
-//
-//      InputStream fileSource = TestingUtilities.loadTestResourceStream("cda", "cda-original.xml");
-//      String roundTrip = TestingUtilities.tempFile("cda", "cda-roundtrip.xml");
-//      String jsonRoundTrip = TestingUtilities.tempFile("cda", "cda-roundtrip.json");
-//
-//      Element e = Manager.parse(context, fileSource, FhirFormat.XML);
-//
-//      Manager.compose(context, e, new FileOutputStream(roundTrip), FhirFormat.XML, OutputStyle.PRETTY, null);
-//      Manager.compose(context, e, new FileOutputStream(jsonRoundTrip), FhirFormat.JSON, OutputStyle.PRETTY, null);
-//
-////    <typeId root="2.16.840.1.113883.1.3" extension="POCD_HD000040"/>
-////      assertEquals("POCD_HD000040", fp.evaluateToString(e, "typeId.extension"));
-////      assertEquals("2.16.840.1.113883.1.3", fp.evaluateToString(e, "typeId.root"));
-////    <templateId root="2.16.840.1.113883.3.27.1776"/>
-////      assertEquals("2.16.840.1.113883.3.27.1776", fp.evaluateToString(e, "templateId.root"));
-////    <id extension="c266" root="2.16.840.1.113883.19.4"/>
-//      assertEquals("2.16.840.1.113883.19.4", fp.evaluateToString(e, "id.root"));
-//      assertEquals("c266", fp.evaluateToString(e, "id.extension"));
-//
-////    <title>Good Health Clinic Consultation Note</title>
-//      assertEquals("Good Health Clinic Consultation Note", fp.evaluateToString(e, "title.dataString"));
-////    <effectiveTime value="20000407"/>
-//      assertEquals("2000-04-07", fp.evaluateToString(e, "effectiveTime.value"));
-////    <confidentialityCode code="N" codeSystem="2.16.840.1.113883.5.25"/>
-//      assertEquals("N", fp.evaluateToString(e, "confidentialityCode.code"));
-//      assertEquals("2.16.840.1.113883.5.25", fp.evaluateToString(e, "confidentialityCode.codeSystem"));
-////    <languageCode code="en-US"/>
-//      assertEquals("en-US", fp.evaluateToString(e, "languageCode.code"));
-////    <setId extension="BB35" root="2.16.840.1.113883.19.7"/>
-//      assertEquals("BB35", fp.evaluateToString(e, "setId.extension"));
-//      assertEquals("2.16.840.1.113883.19.7", fp.evaluateToString(e, "setId.root"));
-////    <versionNumber value="2"/>
-//      assertEquals("2", fp.evaluateToString(e, "versionNumber.value"));
-////    <recordTarget>
-////      <patientRole>
-////        <id extension="12345" root="2.16.840.1.113883.19.5"/>
-//      assertEquals("12345", fp.evaluateToString(e, "recordTarget.patientRole.id.extension"));
-//      assertEquals("2.16.840.1.113883.19.5", fp.evaluateToString(e, "recordTarget.patientRole.id.root"));
-////        <patient>
-////          <name>
-////            <family>Levin</family>
-//      assertEquals("Levin", fp.evaluateToString(e, "recordTarget.patientRole.patient.name.family.dataString"));
-////    <given>Henry</given>
-//      assertEquals("Henry", fp.evaluateToString(e, "recordTarget.patientRole.patient.name.given.dataString"));
-////            <suffix>the 7th</suffix>
-////          </name>
-////          <administrativeGenderCode code="M" codeSystem="2.16.840.1.113883.5.1"/>
-////          <birthTime value="19320924"/>
-////        </patient>
-////        <providerOrganization>
-////          <id root="2.16.840.1.113883.19.5"/>
-////        </providerOrganization>
-////      </patientRole>
-////    </recordTarget>
-//      
-////      <component>
-////      <structuredBody>
-////    <component>
-////    <section>
-//      
-////      <component>
-////      <section>
-////        <code code="8709-8" codeSystem="2.16.840.1.113883.6.1" codeSystemName="LOINC"/>
-////        <title>Skin Exam</title>
-////        <text>Erythematous rash, palmar surface, left index finger.
-////           <renderMultiMedia referencedObject="MM1"/>
-////        </text>
-//
-//      assertEquals("Skin Exam", fp.evaluateToString(e, "component.structuredBody.component.section.component.section.where(code.code='8709-8' and code.codeSystem='2.16.840.1.113883.6.1').title.dataString"));
-//      // <div>Erythematous rash, palmar surface, left index finger.
-//      // <img src="MM1"/></div>
-//      String text = fp.evaluateToString(e, "component.structuredBody.component.section.component.section.where(code.code='8709-8' and code.codeSystem='2.16.840.1.113883.6.1').text");
-//      assertTrue(text.contains("<img src=\"MM1\"/>"));
-//    } catch (Exception e) {
-//      System.out.println(e.getMessage());
-//      e.printStackTrace();
-//      throw e;
-//    }
-//  }
-//
-//  @Ignore
-//  public void testDCI() throws FHIRFormatError, DefinitionException, FileNotFoundException, IOException, FHIRException {
-//    try {
-//      Element e = Manager.parse(context,
-//          new FileInputStream("C:\\work\\org.hl7.fhir.us\\ccda-to-fhir-maps\\cda\\IAT2-Discharge_Summary-DCI.xml"),
-//          FhirFormat.XML);
-//
-//      Manager.compose(context, e, new FileOutputStream("C:\\temp\\ccda.xml"), FhirFormat.XML, OutputStyle.PRETTY, null);
-////    Manager.compose(context, e, new FileOutputStream("C:\\work\\org.hl7.fhir.test\\ccda-to-fhir-maps\\testdocuments\\IAT2-Discharge_Summary-DCI.out.json"), FhirFormat.JSON, OutputStyle.PRETTY, null);
-////    Manager.compose(context, e, new FileOutputStream("C:\\work\\org.hl7.fhir.test\\ccda-to-fhir-maps\\testdocuments\\IAT2-Discharge_Summary-DCI.out.ttl"), FhirFormat.TURTLE, OutputStyle.PRETTY, null);
-//    } catch (Exception e) {
-//      System.out.println(e.getMessage());
-//      e.printStackTrace();
-//      throw e;
-//    }
-//  }
-//
-//  @Ignore
-//  public void testEpic()
-//      throws FHIRFormatError, DefinitionException, FileNotFoundException, IOException, FHIRException {
-//    Element e = Manager.parse(context,
-//        new FileInputStream(
-//            "C:\\work\\org.hl7.fhir.test\\ccda-to-fhir-maps\\testdocuments\\IAT2-Discharge-Homework-Epic.xml"),
-//        FhirFormat.XML);
-//    Manager.compose(context, e,
-//        new FileOutputStream(
-//            "C:\\work\\org.hl7.fhir.test\\ccda-to-fhir-maps\\testdocuments\\IAT2-Discharge-Homework-Epic.out.xml"),
-//        FhirFormat.XML, OutputStyle.PRETTY, null);
-//    Manager.compose(context, e,
-//        new FileOutputStream(
-//            "C:\\work\\org.hl7.fhir.test\\ccda-to-fhir-maps\\testdocuments\\IAT2-Discharge-Homework-Epic.out.json"),
-//        FhirFormat.JSON, OutputStyle.PRETTY, null);
-//    Manager.compose(context, e,
-//        new FileOutputStream(
-//            "C:\\work\\org.hl7.fhir.test\\ccda-to-fhir-maps\\testdocuments\\IAT2-Discharge-Homework-Epic.out.ttl"),
-//        FhirFormat.TURTLE, OutputStyle.PRETTY, null);
-//  }
-//
-//  @Ignore
-//  public void testDHIT()
-//      throws FHIRFormatError, DefinitionException, FileNotFoundException, IOException, FHIRException {
-//    Element e = Manager.parse(context,
-//        new FileInputStream("C:\\work\\org.hl7.fhir.test\\ccda-to-fhir-maps\\testdocuments\\IAT2-DS-Homework-DHIT.xml"),
-//        FhirFormat.XML);
-//    Manager.compose(context, e,
-//        new FileOutputStream(
-//            "C:\\work\\org.hl7.fhir.test\\ccda-to-fhir-maps\\testdocuments\\IAT2-DS-Homework-DHIT.out.xml"),
-//        FhirFormat.XML, OutputStyle.PRETTY, null);
-//    Manager.compose(context, e,
-//        new FileOutputStream(
-//            "C:\\work\\org.hl7.fhir.test\\ccda-to-fhir-maps\\testdocuments\\IAT2-DS-Homework-DHIT.out.json"),
-//        FhirFormat.JSON, OutputStyle.PRETTY, null);
-//    Manager.compose(context, e,
-//        new FileOutputStream(
-//            "C:\\work\\org.hl7.fhir.test\\ccda-to-fhir-maps\\testdocuments\\IAT2-DS-Homework-DHIT.out.ttl"),
-//        FhirFormat.TURTLE, OutputStyle.PRETTY, null);
-//  }
-
-
-  @Test
-  public void testSimple() throws IOException {
-    PackageCacheManager pcm = new PackageCacheManager(true, ToolsVersion.TOOLS_VERSION);
-    SimpleWorkerContext context = SimpleWorkerContext.fromPackage(pcm.loadPackage("hl7.fhir.r4.core", "4.0.1"));
-    context.loadFromFile(TestingUtilities.loadTestResourceStream("validator", "cda", "any.xml"), "any.xml", null);
-    context.loadFromFile(TestingUtilities.loadTestResourceStream("validator", "cda", "ii.xml"), "ii.xml", null);
-    context.loadFromFile(TestingUtilities.loadTestResourceStream("validator", "cda", "cd.xml"), "cd.xml", null);
-    context.loadFromFile(TestingUtilities.loadTestResourceStream("validator", "cda", "ce.xml"), "ce.xml", null);
-<<<<<<< HEAD
-=======
-    context.loadFromFile(TestingUtilities.loadTestResourceStream("validator", "cda", "ed.xml"), "ed.xml", null);
-    context.loadFromFile(TestingUtilities.loadTestResourceStream("validator", "cda", "st.xml"), "st.xml", null);
->>>>>>> 903eabdf
-    context.loadFromFile(TestingUtilities.loadTestResourceStream("validator", "cda", "cda.xml"), "cda.xml", null);
-    for (StructureDefinition sd : context.getStructures()) {
-      if (!sd.hasSnapshot()) {
-        System.out.println("generate snapshot for " + sd.getUrl());
-        context.generateSnapshot(sd, true);
-      }
-    }
-    Element cda = Manager.parse(context, TestingUtilities.loadTestResourceStream("validator", "cda", "example.xml"), FhirFormat.XML);
-    FHIRPathEngine fp = new FHIRPathEngine(context);
-    Assertions.assertEquals("2.16.840.1.113883.3.27.1776", fp.evaluateToString(null, cda, cda, cda, fp.parse("ClinicalDocument.templateId.root")));
-    Assertions.assertEquals("SoEN", fp.evaluateToString(null, cda, cda, cda, fp.parse("ClinicalDocument.code.displayName")));
-    Assertions.assertEquals("SoEN2", fp.evaluateToString(null, cda, cda, cda, fp.parse("ClinicalDocument.code.sdtcDisplayName")));
-  }
-
+package org.hl7.fhir.r5.test;
+
+import java.io.IOException;
+
+import org.hl7.fhir.r5.context.SimpleWorkerContext;
+import org.hl7.fhir.r5.elementmodel.Element;
+import org.hl7.fhir.r5.elementmodel.Manager;
+import org.hl7.fhir.r5.elementmodel.Manager.FhirFormat;
+import org.hl7.fhir.r5.model.StructureDefinition;
+import org.hl7.fhir.r5.test.utils.TestingUtilities;
+import org.hl7.fhir.r5.utils.FHIRPathEngine;
+import org.hl7.fhir.utilities.cache.PackageCacheManager;
+import org.hl7.fhir.utilities.cache.ToolsVersion;
+import org.junit.jupiter.api.Assertions;
+import org.junit.jupiter.api.BeforeAll;
+import org.junit.jupiter.api.Disabled;
+import org.junit.jupiter.api.Test;
+
+public class CDARoundTripTests {
+
+//  private SimpleWorkerContext context;
+// old-test  private FHIRPathEngine fp;
+
+  @BeforeAll
+  public static void setUp() throws Exception {
+// old-test     context = new SimpleWorkerContext();
+// old-test     PackageCacheManager pcm = new PackageCacheManager(true, ToolsVersion.TOOLS_VERSION);
+// old-test     context.loadFromPackage(pcm.loadPackage("hl7.fhir.core", "dev"), null, "StructureDefinition");
+// old-test     context.loadFromPackage(pcm.loadPackage("hl7.fhir.cda", "dev"), null, "StructureDefinition");
+// old-test     fp = new FHIRPathEngine(context);
+  }
+
+// old-test    
+//  @Test
+//  public void testCDA() throws FHIRFormatError, DefinitionException, FileNotFoundException, IOException, FHIRException {
+//    try {
+//
+//      InputStream fileSource = TestingUtilities.loadTestResourceStream("cda", "cda-original.xml");
+//      String roundTrip = TestingUtilities.tempFile("cda", "cda-roundtrip.xml");
+//      String jsonRoundTrip = TestingUtilities.tempFile("cda", "cda-roundtrip.json");
+//
+//      Element e = Manager.parse(context, fileSource, FhirFormat.XML);
+//
+//      Manager.compose(context, e, new FileOutputStream(roundTrip), FhirFormat.XML, OutputStyle.PRETTY, null);
+//      Manager.compose(context, e, new FileOutputStream(jsonRoundTrip), FhirFormat.JSON, OutputStyle.PRETTY, null);
+//
+////    <typeId root="2.16.840.1.113883.1.3" extension="POCD_HD000040"/>
+////      assertEquals("POCD_HD000040", fp.evaluateToString(e, "typeId.extension"));
+////      assertEquals("2.16.840.1.113883.1.3", fp.evaluateToString(e, "typeId.root"));
+////    <templateId root="2.16.840.1.113883.3.27.1776"/>
+////      assertEquals("2.16.840.1.113883.3.27.1776", fp.evaluateToString(e, "templateId.root"));
+////    <id extension="c266" root="2.16.840.1.113883.19.4"/>
+//      assertEquals("2.16.840.1.113883.19.4", fp.evaluateToString(e, "id.root"));
+//      assertEquals("c266", fp.evaluateToString(e, "id.extension"));
+//
+////    <title>Good Health Clinic Consultation Note</title>
+//      assertEquals("Good Health Clinic Consultation Note", fp.evaluateToString(e, "title.dataString"));
+////    <effectiveTime value="20000407"/>
+//      assertEquals("2000-04-07", fp.evaluateToString(e, "effectiveTime.value"));
+////    <confidentialityCode code="N" codeSystem="2.16.840.1.113883.5.25"/>
+//      assertEquals("N", fp.evaluateToString(e, "confidentialityCode.code"));
+//      assertEquals("2.16.840.1.113883.5.25", fp.evaluateToString(e, "confidentialityCode.codeSystem"));
+////    <languageCode code="en-US"/>
+//      assertEquals("en-US", fp.evaluateToString(e, "languageCode.code"));
+////    <setId extension="BB35" root="2.16.840.1.113883.19.7"/>
+//      assertEquals("BB35", fp.evaluateToString(e, "setId.extension"));
+//      assertEquals("2.16.840.1.113883.19.7", fp.evaluateToString(e, "setId.root"));
+////    <versionNumber value="2"/>
+//      assertEquals("2", fp.evaluateToString(e, "versionNumber.value"));
+////    <recordTarget>
+////      <patientRole>
+////        <id extension="12345" root="2.16.840.1.113883.19.5"/>
+//      assertEquals("12345", fp.evaluateToString(e, "recordTarget.patientRole.id.extension"));
+//      assertEquals("2.16.840.1.113883.19.5", fp.evaluateToString(e, "recordTarget.patientRole.id.root"));
+////        <patient>
+////          <name>
+////            <family>Levin</family>
+//      assertEquals("Levin", fp.evaluateToString(e, "recordTarget.patientRole.patient.name.family.dataString"));
+////    <given>Henry</given>
+//      assertEquals("Henry", fp.evaluateToString(e, "recordTarget.patientRole.patient.name.given.dataString"));
+////            <suffix>the 7th</suffix>
+////          </name>
+////          <administrativeGenderCode code="M" codeSystem="2.16.840.1.113883.5.1"/>
+////          <birthTime value="19320924"/>
+////        </patient>
+////        <providerOrganization>
+////          <id root="2.16.840.1.113883.19.5"/>
+////        </providerOrganization>
+////      </patientRole>
+////    </recordTarget>
+//      
+////      <component>
+////      <structuredBody>
+////    <component>
+////    <section>
+//      
+////      <component>
+////      <section>
+////        <code code="8709-8" codeSystem="2.16.840.1.113883.6.1" codeSystemName="LOINC"/>
+////        <title>Skin Exam</title>
+////        <text>Erythematous rash, palmar surface, left index finger.
+////           <renderMultiMedia referencedObject="MM1"/>
+////        </text>
+//
+//      assertEquals("Skin Exam", fp.evaluateToString(e, "component.structuredBody.component.section.component.section.where(code.code='8709-8' and code.codeSystem='2.16.840.1.113883.6.1').title.dataString"));
+//      // <div>Erythematous rash, palmar surface, left index finger.
+//      // <img src="MM1"/></div>
+//      String text = fp.evaluateToString(e, "component.structuredBody.component.section.component.section.where(code.code='8709-8' and code.codeSystem='2.16.840.1.113883.6.1').text");
+//      assertTrue(text.contains("<img src=\"MM1\"/>"));
+//    } catch (Exception e) {
+//      System.out.println(e.getMessage());
+//      e.printStackTrace();
+//      throw e;
+//    }
+//  }
+//
+//  @Ignore
+//  public void testDCI() throws FHIRFormatError, DefinitionException, FileNotFoundException, IOException, FHIRException {
+//    try {
+//      Element e = Manager.parse(context,
+//          new FileInputStream("C:\\work\\org.hl7.fhir.us\\ccda-to-fhir-maps\\cda\\IAT2-Discharge_Summary-DCI.xml"),
+//          FhirFormat.XML);
+//
+//      Manager.compose(context, e, new FileOutputStream("C:\\temp\\ccda.xml"), FhirFormat.XML, OutputStyle.PRETTY, null);
+////    Manager.compose(context, e, new FileOutputStream("C:\\work\\org.hl7.fhir.test\\ccda-to-fhir-maps\\testdocuments\\IAT2-Discharge_Summary-DCI.out.json"), FhirFormat.JSON, OutputStyle.PRETTY, null);
+////    Manager.compose(context, e, new FileOutputStream("C:\\work\\org.hl7.fhir.test\\ccda-to-fhir-maps\\testdocuments\\IAT2-Discharge_Summary-DCI.out.ttl"), FhirFormat.TURTLE, OutputStyle.PRETTY, null);
+//    } catch (Exception e) {
+//      System.out.println(e.getMessage());
+//      e.printStackTrace();
+//      throw e;
+//    }
+//  }
+//
+//  @Ignore
+//  public void testEpic()
+//      throws FHIRFormatError, DefinitionException, FileNotFoundException, IOException, FHIRException {
+//    Element e = Manager.parse(context,
+//        new FileInputStream(
+//            "C:\\work\\org.hl7.fhir.test\\ccda-to-fhir-maps\\testdocuments\\IAT2-Discharge-Homework-Epic.xml"),
+//        FhirFormat.XML);
+//    Manager.compose(context, e,
+//        new FileOutputStream(
+//            "C:\\work\\org.hl7.fhir.test\\ccda-to-fhir-maps\\testdocuments\\IAT2-Discharge-Homework-Epic.out.xml"),
+//        FhirFormat.XML, OutputStyle.PRETTY, null);
+//    Manager.compose(context, e,
+//        new FileOutputStream(
+//            "C:\\work\\org.hl7.fhir.test\\ccda-to-fhir-maps\\testdocuments\\IAT2-Discharge-Homework-Epic.out.json"),
+//        FhirFormat.JSON, OutputStyle.PRETTY, null);
+//    Manager.compose(context, e,
+//        new FileOutputStream(
+//            "C:\\work\\org.hl7.fhir.test\\ccda-to-fhir-maps\\testdocuments\\IAT2-Discharge-Homework-Epic.out.ttl"),
+//        FhirFormat.TURTLE, OutputStyle.PRETTY, null);
+//  }
+//
+//  @Ignore
+//  public void testDHIT()
+//      throws FHIRFormatError, DefinitionException, FileNotFoundException, IOException, FHIRException {
+//    Element e = Manager.parse(context,
+//        new FileInputStream("C:\\work\\org.hl7.fhir.test\\ccda-to-fhir-maps\\testdocuments\\IAT2-DS-Homework-DHIT.xml"),
+//        FhirFormat.XML);
+//    Manager.compose(context, e,
+//        new FileOutputStream(
+//            "C:\\work\\org.hl7.fhir.test\\ccda-to-fhir-maps\\testdocuments\\IAT2-DS-Homework-DHIT.out.xml"),
+//        FhirFormat.XML, OutputStyle.PRETTY, null);
+//    Manager.compose(context, e,
+//        new FileOutputStream(
+//            "C:\\work\\org.hl7.fhir.test\\ccda-to-fhir-maps\\testdocuments\\IAT2-DS-Homework-DHIT.out.json"),
+//        FhirFormat.JSON, OutputStyle.PRETTY, null);
+//    Manager.compose(context, e,
+//        new FileOutputStream(
+//            "C:\\work\\org.hl7.fhir.test\\ccda-to-fhir-maps\\testdocuments\\IAT2-DS-Homework-DHIT.out.ttl"),
+//        FhirFormat.TURTLE, OutputStyle.PRETTY, null);
+//  }
+
+
+  @Test
+  public void testSimple() throws IOException {
+    PackageCacheManager pcm = new PackageCacheManager(true, ToolsVersion.TOOLS_VERSION);
+    SimpleWorkerContext context = SimpleWorkerContext.fromPackage(pcm.loadPackage("hl7.fhir.r4.core", "4.0.1"));
+    context.loadFromFile(TestingUtilities.loadTestResourceStream("validator", "cda", "any.xml"), "any.xml", null);
+    context.loadFromFile(TestingUtilities.loadTestResourceStream("validator", "cda", "ii.xml"), "ii.xml", null);
+    context.loadFromFile(TestingUtilities.loadTestResourceStream("validator", "cda", "cd.xml"), "cd.xml", null);
+    context.loadFromFile(TestingUtilities.loadTestResourceStream("validator", "cda", "ce.xml"), "ce.xml", null);
+    context.loadFromFile(TestingUtilities.loadTestResourceStream("validator", "cda", "ed.xml"), "ed.xml", null);
+    context.loadFromFile(TestingUtilities.loadTestResourceStream("validator", "cda", "st.xml"), "st.xml", null);
+    context.loadFromFile(TestingUtilities.loadTestResourceStream("validator", "cda", "cda.xml"), "cda.xml", null);
+    for (StructureDefinition sd : context.getStructures()) {
+      if (!sd.hasSnapshot()) {
+        System.out.println("generate snapshot for " + sd.getUrl());
+        context.generateSnapshot(sd, true);
+      }
+    }
+    Element cda = Manager.parse(context, TestingUtilities.loadTestResourceStream("validator", "cda", "example.xml"), FhirFormat.XML);
+    FHIRPathEngine fp = new FHIRPathEngine(context);
+    Assertions.assertEquals("2.16.840.1.113883.3.27.1776", fp.evaluateToString(null, cda, cda, cda, fp.parse("ClinicalDocument.templateId.root")));
+    Assertions.assertEquals("SoEN", fp.evaluateToString(null, cda, cda, cda, fp.parse("ClinicalDocument.code.displayName")));
+    Assertions.assertEquals("SoEN2", fp.evaluateToString(null, cda, cda, cda, fp.parse("ClinicalDocument.code.sdtcDisplayName")));
+  }
+
 }