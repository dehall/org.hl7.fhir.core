package org.hl7.fhir.r5.test;

import java.io.FileNotFoundException;
import java.io.IOException;
import java.nio.file.FileSystems;
import java.nio.file.Path;

import org.fhir.ucum.UcumException;
import org.hl7.fhir.exceptions.FHIRException;
import org.hl7.fhir.r5.conformance.profile.ProfileUtilities;
import org.hl7.fhir.r5.conformance.ShExGenerator;
import org.hl7.fhir.r5.conformance.ShExGenerator.HTMLLinkPolicy;

import org.hl7.fhir.r5.model.StructureDefinition;
import org.hl7.fhir.r5.test.utils.TestingUtilities;
import org.hl7.fhir.utilities.TextFile;

import org.junit.jupiter.api.BeforeAll;
import org.junit.jupiter.api.Test;

public class ShexGeneratorTests {
  public ShExGenerator shexGenerator;

  @BeforeAll
  public static void setup() {
  }

  private void doTest(String name, ShexGeneratorTestUtils.RESOURCE_CATEGORY cat) throws FileNotFoundException, IOException, FHIRException, UcumException {
    // ------- Comment following for debugging/testing
    StructureDefinition sd = TestingUtilities.getSharedWorkerContext().fetchResource(StructureDefinition.class, ProfileUtilities.sdNs(name, null));
    if (sd == null) {
      throw new FHIRException("StructuredDefinition for " + name + "was null");
    }
    Path outPath = FileSystems.getDefault().getPath(System.getProperty("java.io.tmpdir"), name.toLowerCase() + ".shex");
    TextFile.stringToFile(new ShExGenerator(TestingUtilities.getSharedWorkerContext()).generate(HTMLLinkPolicy.NONE, sd), outPath.toString());

    // For Testing Schema Processing and Constraint Mapping related Development
    // If you un-comment the following lines, please comment all other lines in this method.
    // Test with processing constraints flag
    // ----------------- Uncomment following to testing/Debugging -----
    //    boolean processConstraints = false;
    //    this.doTestSingleSD(name.toLowerCase(), cat, name,
    //      false, ShExGenerator.ConstraintTranslationPolicy.ALL,
    //      true, true, false, processConstraints);
  }

  @Test
  public void testId() throws FHIRException, IOException, UcumException {
    doTest("id", ShexGeneratorTestUtils.RESOURCE_CATEGORY.STRUCTURE_DEFINITION);
  }

  @Test
  public void testUri() throws FHIRException, IOException, UcumException {
    doTest("uri", ShexGeneratorTestUtils.RESOURCE_CATEGORY.STRUCTURE_DEFINITION);
  }

  @Test
  public void testPatient() throws FHIRException, IOException, UcumException {
    doTest("Patient", ShexGeneratorTestUtils.RESOURCE_CATEGORY.STRUCTURE_DEFINITION);
  }

  @Test
  public void testObservation() throws FHIRException, IOException, UcumException {
    doTest("Observation", ShexGeneratorTestUtils.RESOURCE_CATEGORY.STRUCTURE_DEFINITION);
  }

  @Test
  public void testRef() throws FHIRException, IOException, UcumException {
    doTest("Reference", ShexGeneratorTestUtils.RESOURCE_CATEGORY.STRUCTURE_DEFINITION);
  }

  @Test
  public void testAccount() throws FHIRException, IOException, UcumException {
    doTest("Account", ShexGeneratorTestUtils.RESOURCE_CATEGORY.STRUCTURE_DEFINITION);
  }

  @Test
  public void testAppointment() throws FHIRException, IOException, UcumException {
    doTest("Appointment", ShexGeneratorTestUtils.RESOURCE_CATEGORY.STRUCTURE_DEFINITION);
  }

  @Test
  public void testBundle() throws FHIRException, IOException, UcumException {
    doTest("Bundle", ShexGeneratorTestUtils.RESOURCE_CATEGORY.STRUCTURE_DEFINITION);
  }

  @Test
  public void testAge() throws FHIRException, IOException, UcumException {
    doTest("Age", ShexGeneratorTestUtils.RESOURCE_CATEGORY.STRUCTURE_DEFINITION);
  }

  @Test
  public void testMedicationRequest() throws FHIRException, IOException, UcumException {
    doTest("MedicationRequest", ShexGeneratorTestUtils.RESOURCE_CATEGORY.STRUCTURE_DEFINITION);
  }

  @Test
  public void testAllergyIntolerance() throws FHIRException, IOException, UcumException {
    doTest("AllergyIntolerance", ShexGeneratorTestUtils.RESOURCE_CATEGORY.STRUCTURE_DEFINITION);
  }

  @Test
  public void testCoding() throws FHIRException, IOException, UcumException {
    doTest("Coding", ShexGeneratorTestUtils.RESOURCE_CATEGORY.STRUCTURE_DEFINITION);
  }

  @Test
  public void testTiming() throws FHIRException, IOException, UcumException {
    doTest("Timing", ShexGeneratorTestUtils.RESOURCE_CATEGORY.STRUCTURE_DEFINITION);
  }

  @Test
  public void testSignature() throws FHIRException, IOException, UcumException {
    doTest("Signature", ShexGeneratorTestUtils.RESOURCE_CATEGORY.STRUCTURE_DEFINITION);
  }

  @Test
  public void testCapabilityStatement() throws FHIRException, IOException, UcumException {
    doTest("CapabilityStatement", ShexGeneratorTestUtils.RESOURCE_CATEGORY.STRUCTURE_DEFINITION);
  }

  @Test
  public void testElement() throws FHIRException, IOException, UcumException {
    doTest("Element", ShexGeneratorTestUtils.RESOURCE_CATEGORY.STRUCTURE_DEFINITION);
  }


<<<<<<< HEAD
  private void processSDList(ShexGeneratorTestUtils.RESOURCE_CATEGORY cat,
                             List<StructureDefinition> sds,
                             boolean useSelectedExtensions,
                             ShExGenerator.ConstraintTranslationPolicy policy,
                             boolean batchMode, boolean processConstraints) {
    if ((sds == null) || (sds.isEmpty())) {
      throw new FHIRException("No StructuredDefinition found!");
    }

    ShexGeneratorTestUtils shexTestUtils = new ShexGeneratorTestUtils();
    List<ShexGeneratorTestUtils.resDef> sdDefs = shexTestUtils.getSDs(sds, cat);

    printList(cat.toString(), sdDefs);
    System.out.println("************************************************************************");
    System.out.println("Processing " + cat);
    System.out.println("************************************************************************");

    if (!batchMode) {
      sdDefs.forEach((ShexGeneratorTestUtils.resDef resDef) -> {
        String name = resDef.url;
        if (resDef.url.indexOf("/") != -1) {
          String els[] = resDef.url.split("/");
          name = els[els.length - 1];
        }
        System.out.println("******************** " + resDef + " *********************");
        doTestSingleSD(name, resDef.kind, resDef.url, useSelectedExtensions, policy, true, true, false, processConstraints);
      });
    } else {
      doTestBatchSD(sds, useSelectedExtensions, policy, true, true, false, processConstraints);
    }

    System.out.println("************************ END PROCESSING ******************************");

    System.out.println("************************************************************************");
    List<String> skipped = this.shexGenerator.getExcludedStructureDefinitionUrls();
    System.out.println("Total Items processed: " + sds.size());
    System.out.println("************************************************************************");
  }

  private void doTestSingleSD(String shortName, ShexGeneratorTestUtils.RESOURCE_CATEGORY cat,
                              String name, boolean useSelectedExtensions,
                              ShExGenerator.ConstraintTranslationPolicy policy,
                              boolean debugMode, boolean validateShEx,
                              boolean excludeMetaSDs, boolean processConstraints) {
    IWorkerContext ctx = TestingUtilities.getSharedWorkerContext();
    StructureDefinition sd = ctx.fetchResource(StructureDefinition.class, ProfileUtilities.sdNs(name, null));
    if (sd == null) {
      throw new FHIRException("StructuredDefinition for " + name + "(Kind:" + cat + ") was null");
    }
    //Path outPath = FileSystems.getDefault().getPath(System.getProperty("java.io.tmpdir"), name.toLowerCase() + ".shex");
    Path outPath = FileSystems.getDefault().getPath(System.getProperty("user.home") + "/runtime_environments/ShExSchemas", shortName + ".shex");
    try {
      this.shexGenerator = new ShExGenerator(ctx);

      this.shexGenerator.debugMode = debugMode;
      this.shexGenerator.processConstraints = processConstraints;
      this.shexGenerator.constraintPolicy = policy;

      if (excludeMetaSDs) {
        // ShEx Generator skips resources which are at Meta level of FHIR Resource definitions
        this.shexGenerator.setExcludedStructureDefinitionUrls(
          ShexGeneratorTestUtils.getMetaStructureDefinitionsToSkip());
      }

      // when ShEx translates only selected resource extensions
      if (useSelectedExtensions) {
        List<StructureDefinition> selExtns = new ArrayList<StructureDefinition>();
        for (String eUrl : ShexGeneratorTestUtils.getSelectedExtensions()) {
          StructureDefinition esd = ctx.fetchResource(StructureDefinition.class, ProfileUtilities.sdNs(eUrl, null));
          if (esd != null)
            selExtns.add(esd);
        }
        this.shexGenerator.setSelectedExtension(selExtns);
      }

      String schema = this.shexGenerator.generate(HTMLLinkPolicy.NONE, sd);
      if (!schema.isEmpty()) {

        if (validateShEx) {
          try {
            throw new Error("Not supported while ShEx library support is re-investigated");
//            ShExsValidator validator = ShExsValidatorBuilder.fromStringSync(schema, "ShexC");
//            Schema sch = validator.schema();
//
//            Assert.assertNotNull(sch);
//
//            System.out.println("VALIDATION PASSED for ShEx Schema " + sd.getName() + " (Kind:" + cat + ")");
          } catch (Exception e) {
            System.out.println("VALIDATION FAILED for ShEx Schema " + sd.getName() + " (Kind:" + cat + ")");
            e.printStackTrace();
          }
        }
        TextFile.stringToFile(schema, outPath.toString());
      }
    } catch (IOException e) {
      throw new RuntimeException(e);
    }
  }

  private void doTestBatchSD(List<StructureDefinition> sds, boolean useSelectedExtensions,
                             ShExGenerator.ConstraintTranslationPolicy policy, boolean debugMode,
                             boolean validateShEx, boolean excludeMetaSDs, boolean processConstraints) {
    IWorkerContext ctx = TestingUtilities.getSharedWorkerContext();
    //Path outPath = FileSystems.getDefault().getPath(System.getProperty("java.io.tmpdir"), name.toLowerCase() + ".shex");
    Path outPath = FileSystems.getDefault().getPath(System.getProperty("user.home") + "/runtime_environments/ShExSchemas", "ShEx.shex");
    try {
      this.shexGenerator = new ShExGenerator(ctx);

      this.shexGenerator.debugMode = debugMode;
      this.shexGenerator.processConstraints = processConstraints;
      this.shexGenerator.constraintPolicy = policy;

      if (excludeMetaSDs) {
        // ShEx Generator skips resources which are at Meta level of FHIR Resource definitions
        this.shexGenerator.setExcludedStructureDefinitionUrls(
          ShexGeneratorTestUtils.getMetaStructureDefinitionsToSkip());
      }

      // when ShEx translates only selected resource extensions
      if (useSelectedExtensions) {
        List<StructureDefinition> selExtns = new ArrayList<StructureDefinition>();
        for (String eUrl : ShexGeneratorTestUtils.getSelectedExtensions()) {
          StructureDefinition esd = ctx.fetchResource(StructureDefinition.class, ProfileUtilities.sdNs(eUrl, null));
          if (esd != null)
            selExtns.add(esd);
        }
        this.shexGenerator.setSelectedExtension(selExtns);
      }

      String schema = this.shexGenerator.generate(HTMLLinkPolicy.NONE, sds);
      if (!schema.isEmpty()) {
        if (validateShEx) {
          try {
            throw new Error("Not supported while ShEx library support is re-investigated");

//            ShExsValidator validator = ShExsValidatorBuilder.fromStringSync(schema, "ShexC");
//            Schema sch = validator.schema();
//
//            Assert.assertNotNull(sch);
//            System.out.println("VALIDATION PASSED for ShEx Schema ALL SHEX STRUCTURES");
          } catch (Exception e) {
            System.out.println("VALIDATION FAILED for ShEx Schema ALL SHEX STRUCTURES");
            e.printStackTrace();
          }
        }
        TextFile.stringToFile(schema, outPath.toString());
      }
    } catch (IOException e) {
      throw new RuntimeException(e);
    }
  }
=======
>>>>>>> 89d0f6f8
}<|MERGE_RESOLUTION|>--- conflicted
+++ resolved
@@ -1,282 +1,128 @@
-package org.hl7.fhir.r5.test;
-
-import java.io.FileNotFoundException;
-import java.io.IOException;
-import java.nio.file.FileSystems;
-import java.nio.file.Path;
-
-import org.fhir.ucum.UcumException;
-import org.hl7.fhir.exceptions.FHIRException;
-import org.hl7.fhir.r5.conformance.profile.ProfileUtilities;
-import org.hl7.fhir.r5.conformance.ShExGenerator;
-import org.hl7.fhir.r5.conformance.ShExGenerator.HTMLLinkPolicy;
-
-import org.hl7.fhir.r5.model.StructureDefinition;
-import org.hl7.fhir.r5.test.utils.TestingUtilities;
-import org.hl7.fhir.utilities.TextFile;
-
-import org.junit.jupiter.api.BeforeAll;
-import org.junit.jupiter.api.Test;
-
-public class ShexGeneratorTests {
-  public ShExGenerator shexGenerator;
-
-  @BeforeAll
-  public static void setup() {
-  }
-
-  private void doTest(String name, ShexGeneratorTestUtils.RESOURCE_CATEGORY cat) throws FileNotFoundException, IOException, FHIRException, UcumException {
-    // ------- Comment following for debugging/testing
-    StructureDefinition sd = TestingUtilities.getSharedWorkerContext().fetchResource(StructureDefinition.class, ProfileUtilities.sdNs(name, null));
-    if (sd == null) {
-      throw new FHIRException("StructuredDefinition for " + name + "was null");
-    }
-    Path outPath = FileSystems.getDefault().getPath(System.getProperty("java.io.tmpdir"), name.toLowerCase() + ".shex");
-    TextFile.stringToFile(new ShExGenerator(TestingUtilities.getSharedWorkerContext()).generate(HTMLLinkPolicy.NONE, sd), outPath.toString());
-
-    // For Testing Schema Processing and Constraint Mapping related Development
-    // If you un-comment the following lines, please comment all other lines in this method.
-    // Test with processing constraints flag
-    // ----------------- Uncomment following to testing/Debugging -----
-    //    boolean processConstraints = false;
-    //    this.doTestSingleSD(name.toLowerCase(), cat, name,
-    //      false, ShExGenerator.ConstraintTranslationPolicy.ALL,
-    //      true, true, false, processConstraints);
-  }
-
-  @Test
-  public void testId() throws FHIRException, IOException, UcumException {
-    doTest("id", ShexGeneratorTestUtils.RESOURCE_CATEGORY.STRUCTURE_DEFINITION);
-  }
-
-  @Test
-  public void testUri() throws FHIRException, IOException, UcumException {
-    doTest("uri", ShexGeneratorTestUtils.RESOURCE_CATEGORY.STRUCTURE_DEFINITION);
-  }
-
-  @Test
-  public void testPatient() throws FHIRException, IOException, UcumException {
-    doTest("Patient", ShexGeneratorTestUtils.RESOURCE_CATEGORY.STRUCTURE_DEFINITION);
-  }
-
-  @Test
-  public void testObservation() throws FHIRException, IOException, UcumException {
-    doTest("Observation", ShexGeneratorTestUtils.RESOURCE_CATEGORY.STRUCTURE_DEFINITION);
-  }
-
-  @Test
-  public void testRef() throws FHIRException, IOException, UcumException {
-    doTest("Reference", ShexGeneratorTestUtils.RESOURCE_CATEGORY.STRUCTURE_DEFINITION);
-  }
-
-  @Test
-  public void testAccount() throws FHIRException, IOException, UcumException {
-    doTest("Account", ShexGeneratorTestUtils.RESOURCE_CATEGORY.STRUCTURE_DEFINITION);
-  }
-
-  @Test
-  public void testAppointment() throws FHIRException, IOException, UcumException {
-    doTest("Appointment", ShexGeneratorTestUtils.RESOURCE_CATEGORY.STRUCTURE_DEFINITION);
-  }
-
-  @Test
-  public void testBundle() throws FHIRException, IOException, UcumException {
-    doTest("Bundle", ShexGeneratorTestUtils.RESOURCE_CATEGORY.STRUCTURE_DEFINITION);
-  }
-
-  @Test
-  public void testAge() throws FHIRException, IOException, UcumException {
-    doTest("Age", ShexGeneratorTestUtils.RESOURCE_CATEGORY.STRUCTURE_DEFINITION);
-  }
-
-  @Test
-  public void testMedicationRequest() throws FHIRException, IOException, UcumException {
-    doTest("MedicationRequest", ShexGeneratorTestUtils.RESOURCE_CATEGORY.STRUCTURE_DEFINITION);
-  }
-
-  @Test
-  public void testAllergyIntolerance() throws FHIRException, IOException, UcumException {
-    doTest("AllergyIntolerance", ShexGeneratorTestUtils.RESOURCE_CATEGORY.STRUCTURE_DEFINITION);
-  }
-
-  @Test
-  public void testCoding() throws FHIRException, IOException, UcumException {
-    doTest("Coding", ShexGeneratorTestUtils.RESOURCE_CATEGORY.STRUCTURE_DEFINITION);
-  }
-
-  @Test
-  public void testTiming() throws FHIRException, IOException, UcumException {
-    doTest("Timing", ShexGeneratorTestUtils.RESOURCE_CATEGORY.STRUCTURE_DEFINITION);
-  }
-
-  @Test
-  public void testSignature() throws FHIRException, IOException, UcumException {
-    doTest("Signature", ShexGeneratorTestUtils.RESOURCE_CATEGORY.STRUCTURE_DEFINITION);
-  }
-
-  @Test
-  public void testCapabilityStatement() throws FHIRException, IOException, UcumException {
-    doTest("CapabilityStatement", ShexGeneratorTestUtils.RESOURCE_CATEGORY.STRUCTURE_DEFINITION);
-  }
-
-  @Test
-  public void testElement() throws FHIRException, IOException, UcumException {
-    doTest("Element", ShexGeneratorTestUtils.RESOURCE_CATEGORY.STRUCTURE_DEFINITION);
-  }
-
-
-<<<<<<< HEAD
-  private void processSDList(ShexGeneratorTestUtils.RESOURCE_CATEGORY cat,
-                             List<StructureDefinition> sds,
-                             boolean useSelectedExtensions,
-                             ShExGenerator.ConstraintTranslationPolicy policy,
-                             boolean batchMode, boolean processConstraints) {
-    if ((sds == null) || (sds.isEmpty())) {
-      throw new FHIRException("No StructuredDefinition found!");
-    }
-
-    ShexGeneratorTestUtils shexTestUtils = new ShexGeneratorTestUtils();
-    List<ShexGeneratorTestUtils.resDef> sdDefs = shexTestUtils.getSDs(sds, cat);
-
-    printList(cat.toString(), sdDefs);
-    System.out.println("************************************************************************");
-    System.out.println("Processing " + cat);
-    System.out.println("************************************************************************");
-
-    if (!batchMode) {
-      sdDefs.forEach((ShexGeneratorTestUtils.resDef resDef) -> {
-        String name = resDef.url;
-        if (resDef.url.indexOf("/") != -1) {
-          String els[] = resDef.url.split("/");
-          name = els[els.length - 1];
-        }
-        System.out.println("******************** " + resDef + " *********************");
-        doTestSingleSD(name, resDef.kind, resDef.url, useSelectedExtensions, policy, true, true, false, processConstraints);
-      });
-    } else {
-      doTestBatchSD(sds, useSelectedExtensions, policy, true, true, false, processConstraints);
-    }
-
-    System.out.println("************************ END PROCESSING ******************************");
-
-    System.out.println("************************************************************************");
-    List<String> skipped = this.shexGenerator.getExcludedStructureDefinitionUrls();
-    System.out.println("Total Items processed: " + sds.size());
-    System.out.println("************************************************************************");
-  }
-
-  private void doTestSingleSD(String shortName, ShexGeneratorTestUtils.RESOURCE_CATEGORY cat,
-                              String name, boolean useSelectedExtensions,
-                              ShExGenerator.ConstraintTranslationPolicy policy,
-                              boolean debugMode, boolean validateShEx,
-                              boolean excludeMetaSDs, boolean processConstraints) {
-    IWorkerContext ctx = TestingUtilities.getSharedWorkerContext();
-    StructureDefinition sd = ctx.fetchResource(StructureDefinition.class, ProfileUtilities.sdNs(name, null));
-    if (sd == null) {
-      throw new FHIRException("StructuredDefinition for " + name + "(Kind:" + cat + ") was null");
-    }
-    //Path outPath = FileSystems.getDefault().getPath(System.getProperty("java.io.tmpdir"), name.toLowerCase() + ".shex");
-    Path outPath = FileSystems.getDefault().getPath(System.getProperty("user.home") + "/runtime_environments/ShExSchemas", shortName + ".shex");
-    try {
-      this.shexGenerator = new ShExGenerator(ctx);
-
-      this.shexGenerator.debugMode = debugMode;
-      this.shexGenerator.processConstraints = processConstraints;
-      this.shexGenerator.constraintPolicy = policy;
-
-      if (excludeMetaSDs) {
-        // ShEx Generator skips resources which are at Meta level of FHIR Resource definitions
-        this.shexGenerator.setExcludedStructureDefinitionUrls(
-          ShexGeneratorTestUtils.getMetaStructureDefinitionsToSkip());
-      }
-
-      // when ShEx translates only selected resource extensions
-      if (useSelectedExtensions) {
-        List<StructureDefinition> selExtns = new ArrayList<StructureDefinition>();
-        for (String eUrl : ShexGeneratorTestUtils.getSelectedExtensions()) {
-          StructureDefinition esd = ctx.fetchResource(StructureDefinition.class, ProfileUtilities.sdNs(eUrl, null));
-          if (esd != null)
-            selExtns.add(esd);
-        }
-        this.shexGenerator.setSelectedExtension(selExtns);
-      }
-
-      String schema = this.shexGenerator.generate(HTMLLinkPolicy.NONE, sd);
-      if (!schema.isEmpty()) {
-
-        if (validateShEx) {
-          try {
-            throw new Error("Not supported while ShEx library support is re-investigated");
-//            ShExsValidator validator = ShExsValidatorBuilder.fromStringSync(schema, "ShexC");
-//            Schema sch = validator.schema();
-//
-//            Assert.assertNotNull(sch);
-//
-//            System.out.println("VALIDATION PASSED for ShEx Schema " + sd.getName() + " (Kind:" + cat + ")");
-          } catch (Exception e) {
-            System.out.println("VALIDATION FAILED for ShEx Schema " + sd.getName() + " (Kind:" + cat + ")");
-            e.printStackTrace();
-          }
-        }
-        TextFile.stringToFile(schema, outPath.toString());
-      }
-    } catch (IOException e) {
-      throw new RuntimeException(e);
-    }
-  }
-
-  private void doTestBatchSD(List<StructureDefinition> sds, boolean useSelectedExtensions,
-                             ShExGenerator.ConstraintTranslationPolicy policy, boolean debugMode,
-                             boolean validateShEx, boolean excludeMetaSDs, boolean processConstraints) {
-    IWorkerContext ctx = TestingUtilities.getSharedWorkerContext();
-    //Path outPath = FileSystems.getDefault().getPath(System.getProperty("java.io.tmpdir"), name.toLowerCase() + ".shex");
-    Path outPath = FileSystems.getDefault().getPath(System.getProperty("user.home") + "/runtime_environments/ShExSchemas", "ShEx.shex");
-    try {
-      this.shexGenerator = new ShExGenerator(ctx);
-
-      this.shexGenerator.debugMode = debugMode;
-      this.shexGenerator.processConstraints = processConstraints;
-      this.shexGenerator.constraintPolicy = policy;
-
-      if (excludeMetaSDs) {
-        // ShEx Generator skips resources which are at Meta level of FHIR Resource definitions
-        this.shexGenerator.setExcludedStructureDefinitionUrls(
-          ShexGeneratorTestUtils.getMetaStructureDefinitionsToSkip());
-      }
-
-      // when ShEx translates only selected resource extensions
-      if (useSelectedExtensions) {
-        List<StructureDefinition> selExtns = new ArrayList<StructureDefinition>();
-        for (String eUrl : ShexGeneratorTestUtils.getSelectedExtensions()) {
-          StructureDefinition esd = ctx.fetchResource(StructureDefinition.class, ProfileUtilities.sdNs(eUrl, null));
-          if (esd != null)
-            selExtns.add(esd);
-        }
-        this.shexGenerator.setSelectedExtension(selExtns);
-      }
-
-      String schema = this.shexGenerator.generate(HTMLLinkPolicy.NONE, sds);
-      if (!schema.isEmpty()) {
-        if (validateShEx) {
-          try {
-            throw new Error("Not supported while ShEx library support is re-investigated");
-
-//            ShExsValidator validator = ShExsValidatorBuilder.fromStringSync(schema, "ShexC");
-//            Schema sch = validator.schema();
-//
-//            Assert.assertNotNull(sch);
-//            System.out.println("VALIDATION PASSED for ShEx Schema ALL SHEX STRUCTURES");
-          } catch (Exception e) {
-            System.out.println("VALIDATION FAILED for ShEx Schema ALL SHEX STRUCTURES");
-            e.printStackTrace();
-          }
-        }
-        TextFile.stringToFile(schema, outPath.toString());
-      }
-    } catch (IOException e) {
-      throw new RuntimeException(e);
-    }
-  }
-=======
->>>>>>> 89d0f6f8
+package org.hl7.fhir.r5.test;
+
+import java.io.FileNotFoundException;
+import java.io.IOException;
+import java.nio.file.FileSystems;
+import java.nio.file.Path;
+
+import org.fhir.ucum.UcumException;
+import org.hl7.fhir.exceptions.FHIRException;
+import org.hl7.fhir.r5.conformance.profile.ProfileUtilities;
+import org.hl7.fhir.r5.conformance.ShExGenerator;
+import org.hl7.fhir.r5.conformance.ShExGenerator.HTMLLinkPolicy;
+
+import org.hl7.fhir.r5.model.StructureDefinition;
+import org.hl7.fhir.r5.test.utils.TestingUtilities;
+import org.hl7.fhir.utilities.TextFile;
+
+import org.junit.jupiter.api.BeforeAll;
+import org.junit.jupiter.api.Test;
+
+public class ShexGeneratorTests {
+  public ShExGenerator shexGenerator;
+
+  @BeforeAll
+  public static void setup() {
+  }
+
+  private void doTest(String name, ShexGeneratorTestUtils.RESOURCE_CATEGORY cat) throws FileNotFoundException, IOException, FHIRException, UcumException {
+    // ------- Comment following for debugging/testing
+    StructureDefinition sd = TestingUtilities.getSharedWorkerContext().fetchResource(StructureDefinition.class, ProfileUtilities.sdNs(name, null));
+    if (sd == null) {
+      throw new FHIRException("StructuredDefinition for " + name + "was null");
+    }
+    Path outPath = FileSystems.getDefault().getPath(System.getProperty("java.io.tmpdir"), name.toLowerCase() + ".shex");
+    TextFile.stringToFile(new ShExGenerator(TestingUtilities.getSharedWorkerContext()).generate(HTMLLinkPolicy.NONE, sd), outPath.toString());
+
+    // For Testing Schema Processing and Constraint Mapping related Development
+    // If you un-comment the following lines, please comment all other lines in this method.
+    // Test with processing constraints flag
+    // ----------------- Uncomment following to testing/Debugging -----
+    //    boolean processConstraints = false;
+    //    this.doTestSingleSD(name.toLowerCase(), cat, name,
+    //      false, ShExGenerator.ConstraintTranslationPolicy.ALL,
+    //      true, true, false, processConstraints);
+  }
+
+  @Test
+  public void testId() throws FHIRException, IOException, UcumException {
+    doTest("id", ShexGeneratorTestUtils.RESOURCE_CATEGORY.STRUCTURE_DEFINITION);
+  }
+
+  @Test
+  public void testUri() throws FHIRException, IOException, UcumException {
+    doTest("uri", ShexGeneratorTestUtils.RESOURCE_CATEGORY.STRUCTURE_DEFINITION);
+  }
+
+  @Test
+  public void testPatient() throws FHIRException, IOException, UcumException {
+    doTest("Patient", ShexGeneratorTestUtils.RESOURCE_CATEGORY.STRUCTURE_DEFINITION);
+  }
+
+  @Test
+  public void testObservation() throws FHIRException, IOException, UcumException {
+    doTest("Observation", ShexGeneratorTestUtils.RESOURCE_CATEGORY.STRUCTURE_DEFINITION);
+  }
+
+  @Test
+  public void testRef() throws FHIRException, IOException, UcumException {
+    doTest("Reference", ShexGeneratorTestUtils.RESOURCE_CATEGORY.STRUCTURE_DEFINITION);
+  }
+
+  @Test
+  public void testAccount() throws FHIRException, IOException, UcumException {
+    doTest("Account", ShexGeneratorTestUtils.RESOURCE_CATEGORY.STRUCTURE_DEFINITION);
+  }
+
+  @Test
+  public void testAppointment() throws FHIRException, IOException, UcumException {
+    doTest("Appointment", ShexGeneratorTestUtils.RESOURCE_CATEGORY.STRUCTURE_DEFINITION);
+  }
+
+  @Test
+  public void testBundle() throws FHIRException, IOException, UcumException {
+    doTest("Bundle", ShexGeneratorTestUtils.RESOURCE_CATEGORY.STRUCTURE_DEFINITION);
+  }
+
+  @Test
+  public void testAge() throws FHIRException, IOException, UcumException {
+    doTest("Age", ShexGeneratorTestUtils.RESOURCE_CATEGORY.STRUCTURE_DEFINITION);
+  }
+
+  @Test
+  public void testMedicationRequest() throws FHIRException, IOException, UcumException {
+    doTest("MedicationRequest", ShexGeneratorTestUtils.RESOURCE_CATEGORY.STRUCTURE_DEFINITION);
+  }
+
+  @Test
+  public void testAllergyIntolerance() throws FHIRException, IOException, UcumException {
+    doTest("AllergyIntolerance", ShexGeneratorTestUtils.RESOURCE_CATEGORY.STRUCTURE_DEFINITION);
+  }
+
+  @Test
+  public void testCoding() throws FHIRException, IOException, UcumException {
+    doTest("Coding", ShexGeneratorTestUtils.RESOURCE_CATEGORY.STRUCTURE_DEFINITION);
+  }
+
+  @Test
+  public void testTiming() throws FHIRException, IOException, UcumException {
+    doTest("Timing", ShexGeneratorTestUtils.RESOURCE_CATEGORY.STRUCTURE_DEFINITION);
+  }
+
+  @Test
+  public void testSignature() throws FHIRException, IOException, UcumException {
+    doTest("Signature", ShexGeneratorTestUtils.RESOURCE_CATEGORY.STRUCTURE_DEFINITION);
+  }
+
+  @Test
+  public void testCapabilityStatement() throws FHIRException, IOException, UcumException {
+    doTest("CapabilityStatement", ShexGeneratorTestUtils.RESOURCE_CATEGORY.STRUCTURE_DEFINITION);
+  }
+
+  @Test
+  public void testElement() throws FHIRException, IOException, UcumException {
+    doTest("Element", ShexGeneratorTestUtils.RESOURCE_CATEGORY.STRUCTURE_DEFINITION);
+  }
+
+
 }